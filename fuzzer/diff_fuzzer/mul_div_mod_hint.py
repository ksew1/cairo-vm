--- conflicted
+++ resolved
@@ -3,33 +3,8 @@
 import sys 
 import subprocess
 import atheris
-<<<<<<< HEAD
+import json
 from cairo_program_gen import generate_cairo_hint_program
-
-hint_code = """
-%{
-    ids.low = ids.a & ((1<<64) - 1)
-    ids.high = ids.a >> 64
-%}
-"""
-hint_code_2 = """
-%{
-    a = (ids.a.high << 128) + ids.a.low
-    b = (ids.b.high << 128) + ids.b.low
-    div = (ids.div.high << 128) + ids.div.low
-    quotient, remainder = divmod(a * b, div)
-
-    ids.quotient_low.low = quotient & ((1 << 128) - 1)
-    ids.quotient_low.high = (quotient >> 128) & ((1 << 128) - 1)
-    ids.quotient_high.low = (quotient >> 256) & ((1 << 128) - 1)
-    ids.quotient_high.high = quotient >> 384
-    ids.remainder.low = remainder & ((1 << 128) - 1)
-    ids.remainder.high = remainder >> 128
-%}
-"""
-=======
-import json
->>>>>>> da1ffad4
 
 def check_mem(filename1, filename2):
     cairo_mem = {}
@@ -82,7 +57,7 @@
 @atheris.instrument_func
 def generate_limb(fdp):
     range_check_max = 340282366920938463463374607431768211456 
-    return range_check_max -1
+
     if fdp.ConsumeProbability() > 0.3:
        return fdp.ConsumeIntInRange(range_check_max >> 1, range_check_max) 
     elif fdp.ConsumeBool():
@@ -98,7 +73,7 @@
         trimed_var_line = trimed_var_line.replace("=,", "=" + str(generate_limb(fdp)) + ",")
         trimed_var_line = trimed_var_line.replace(")", str(generate_limb(fdp)) + ")")
         return line.split("(", 1)[0] + trimed_var_line + line.split(")", 1)[1]
-    else :
+    else:
         rand_line = line.replace(";", str(generate_limb(fdp)) + ";")
         return rand_line
     
@@ -109,13 +84,8 @@
 
     for line in main:
         # Find variables
-<<<<<<< HEAD
         if line.rfind('let ') != -1 :
-            new_main.append(generalize_variable(line, data))
-=======
-        if line.rfind(' let ') != -1 :
             new_main.append(generalize_variable(line, fdp))
->>>>>>> da1ffad4
         else:
             new_main.append(line)
     return new_main
@@ -155,53 +125,42 @@
     return program
 
 def get_random_hint(fdp):
-    hint_number = fdp.ConsumeIntInRange(1, 102)
-    f = open('hint_accountant/whitelists/latest.json')
+    hint_number = fdp.ConsumeIntInRange(0, 102)
+    print("\n\n", hint_number, "\n\n")
+    f = open('../../hint_accountant/whitelists/latest.json')
     data = json.load(f)
-    it = 1
 
-    rand_hint_lines = []
-    for entry in data["allowed_reference_expressions_for_hint"]:
-        hint_lines = entry["hint_lines"]
-        if it == hint_number:
-            rand_hint_lines.extend(hint_lines)
-        it = it +1
-
-    return rand_hint_lines
+    return "\n".join(data["allowed_reference_expressions_for_hint"][hint_number]["hint_lines"])
 
 @atheris.instrument_func
 def diff_fuzzer(data):
-<<<<<<< HEAD
-    program = generate_cairo_hint_program(hint_code)
-=======
     fdp = atheris.FuzzedDataProvider(data)
     hint = get_random_hint(fdp)
+    program = generate_cairo_hint_program(hint)
     
-    with open('fuzzer/diff_fuzzer/uint256_split64.cairo', 'r', encoding='utf-8') as file:
-        program = file.readlines()
->>>>>>> da1ffad4
-        
     (main, init, end) = get_main_lines(program)
-
     new_main = generalize_main(main, fdp)
-
     new_program = "\n".join(change_main(program, new_main, init, end))
 
-    with open('uint256_mul_div_mod_modif.cairo', 'w', encoding='utf-8') as file:
+    base_filename = hex(fdp.ConsumeUInt(8))
+    cairo_filename = base_filename + ".cairo"
+    json_filename = base_filename + ".json"
+    py_mem_filename = base_filename + ".py_mem"
+    rs_mem_filename = base_filename + ".rs_mem"
+
+    with open(cairo_filename, 'w', encoding='utf-8') as file:
         data = file.write(new_program)
 
-    cairo_filename = "uint256_mul_div_mod_modif.cairo"
-    json_filename = "uint256_mul_div_mod_modif.json"
+    subprocess.run(["cairo-compile", cairo_filename, "--output", json_filename])
+    subprocess.run(["./../../target/release/cairo-vm-cli", json_filename, "--memory_file", rs_mem_filename])
+    subprocess.run(["cairo-run", "--program", json_filename, "--memory_file", py_mem_filename])
 
-    subprocess.run(["cairo-compile", cairo_filename, "--output", json_filename])
-    subprocess.run(["./../../target/release/cairo-vm-cli", json_filename, "--memory_file", json_filename + "rs_mem"])
-    subprocess.run(["cairo-run", "--program", json_filename, "--memory_file", json_filename + "py_mem"])
-
-    check_mem(json_filename + "py_mem", json_filename + "rs_mem")
+    check_mem(py_mem_filename, rs_mem_filename)
     
+    os.remove(cairo_filename)
     os.remove(json_filename)
-    os.remove(json_filename + "rs_mem")
-    os.remove(json_filename + "py_mem")
+    os.remove(rs_mem_filename)
+    os.remove(py_mem_filename)
 
 atheris.Setup(sys.argv, diff_fuzzer)
 atheris.Fuzz()
