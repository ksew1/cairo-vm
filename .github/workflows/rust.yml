--- conflicted
+++ resolved
@@ -49,13 +49,9 @@
       uses: chetan/git-restore-mtime-action@v1
 
     - name: Python3 Build
-<<<<<<< HEAD
-      if: steps.cache-programs.outputs.cache-hit != 'true' && matrix.program-target != 'cairo_1_test_contracts' && matrix.program-target != 'cairo_2_test_contracts'
-=======
       if: steps.cache-programs.outputs.cache-hit != 'true'
         && matrix.program-target != 'cairo_1_test_contracts'
         && matrix.program-target != 'cairo_2_test_contracts'
->>>>>>> 16abcb4f
       uses: actions/setup-python@v4
       with:
         python-version: '3.9'
