--- conflicted
+++ resolved
@@ -155,14 +155,9 @@
     needs: merge-caches
     name: Make sure all builds work
     strategy:
-<<<<<<< HEAD
-      matrix:
-        chunk: [1, 2, 3, 4, 5, 6, 7, 8]
-=======
       fail-fast: false
       matrix:
         chunk: [1, 2, 3, 4, 5]
->>>>>>> 749fae4d
     runs-on: ubuntu-22.04
     steps:
     - name: Install Rust
@@ -193,39 +188,22 @@
     - name: Check all features (felt)
       run: |
         cd felt
-<<<<<<< HEAD
-        cargo check-all-features --n-chunks 8 --chunk ${{ matrix.chunk }}
-        cargo check-all-features --n-chunks 8 --chunk ${{ matrix.chunk }} --workspace --all-targets
-=======
         cargo check-all-features --n-chunks 5 --chunk ${{ matrix.chunk }}
         cargo check-all-features --n-chunks 5 --chunk ${{ matrix.chunk }} --workspace --all-targets
->>>>>>> 749fae4d
 
     - name: Check all features (vm)
       run: |
         cd vm
-<<<<<<< HEAD
-        cargo check-all-features --n-chunks 8 --chunk ${{ matrix.chunk }}
-=======
         cargo check-all-features --n-chunks 5 --chunk ${{ matrix.chunk }}
->>>>>>> 749fae4d
 
     - name: Check all features (CLI)
       run: |
         cd cairo-vm-cli
-<<<<<<< HEAD
-        cargo check-all-features --n-chunks 8 --chunk ${{ matrix.chunk }}
-    
-    - name: Check all features (workspace)
-      run: |
-        cargo check-all-features --n-chunks 8 --chunk ${{ matrix.chunk }} --workspace --all-targets
-=======
         cargo check-all-features --n-chunks 5 --chunk ${{ matrix.chunk }}
     
     - name: Check all features (workspace)
       run: |
         cargo check-all-features --n-chunks 5 --chunk ${{ matrix.chunk }} --workspace --all-targets
->>>>>>> 749fae4d
 
   smoke-no-std:
     needs: merge-caches
