#!/bin/sh

test_files=($(ls -p ../cairo_programs | grep -v / | sed -E 's/\.cairo//'))

cargo build --release

for file in ${test_files[@]}; do
    cairo-compile "../cairo_programs/$file.cairo" --output "$file.json"

<<<<<<< HEAD
    cairo_output=$( (cairo-run --layout all --print_output --program "$file.json" --trace_file "$file.trace") | tr -dc 0-9 ) 
    cleopatra_output=$( (../target/release/cleopatra-run "$file.json" --trace-file "$file.cleopatra.trace") | tr -dc 0-9 )
=======
    cairo_output=$( (cairo-run --layout all --print_output --program "support/traces/$file.json" --trace_file "support/traces/$file.trace") | tr -dc 0-9 ) 
    cleopatra_output=$( (../target/release/cleopatra-run --print_output "support/traces/$file.json" --trace "support/traces/$file.cleo.trace") | tr -dc 0-9 )
>>>>>>> cedfc6b4

    if [[ $cairo_output != $cleopatra_output ]]; then
        echo "Warning: Cairo output ($cairo_output) and Cleopatra output ($cleopatra_output) differ"
    fi

    if ! diff -q $file{,.cleopatra}.trace; then
        echo "Traces for $file differ"
        exit 1
    else
        echo "Traces for $file match"
    fi
done

rm *.trace
rm *.json<|MERGE_RESOLUTION|>--- conflicted
+++ resolved
@@ -7,13 +7,8 @@
 for file in ${test_files[@]}; do
     cairo-compile "../cairo_programs/$file.cairo" --output "$file.json"
 
-<<<<<<< HEAD
     cairo_output=$( (cairo-run --layout all --print_output --program "$file.json" --trace_file "$file.trace") | tr -dc 0-9 ) 
-    cleopatra_output=$( (../target/release/cleopatra-run "$file.json" --trace-file "$file.cleopatra.trace") | tr -dc 0-9 )
-=======
-    cairo_output=$( (cairo-run --layout all --print_output --program "support/traces/$file.json" --trace_file "support/traces/$file.trace") | tr -dc 0-9 ) 
-    cleopatra_output=$( (../target/release/cleopatra-run --print_output "support/traces/$file.json" --trace "support/traces/$file.cleo.trace") | tr -dc 0-9 )
->>>>>>> cedfc6b4
+    cleopatra_output=$( (../target/release/cleopatra-run --print_output "$file.json" --trace-file "$file.cleopatra.trace") | tr -dc 0-9 )
 
     if [[ $cairo_output != $cleopatra_output ]]; then
         echo "Warning: Cairo output ($cairo_output) and Cleopatra output ($cleopatra_output) differ"
