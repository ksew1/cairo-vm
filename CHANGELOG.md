--- conflicted
+++ resolved
@@ -2,14 +2,12 @@
 
 #### Upcoming Changes
 
-<<<<<<< HEAD
 * feat(BREAKING): [#1824](https://github.com/lambdaclass/cairo-vm/pull/1824):
     * Add support for dynamic layout
     * CLI change(BREAKING): The flag `cairo_layout_params_file` must be specified when using dynamic layout.
     * Signature change(BREAKING): Both `CairoRunner::new` and `CairoRunner::new_v2` now receive an `Option<CairoLayoutParams>`, used only with dynamic layout.
-=======
+
 * chore: bump `cairo-lang-` dependencies to 2.7.1 [#1823](https://github.com/lambdaclass/cairo-vm/pull/1823)
->>>>>>> 59953d24
 
 #### [1.0.1] - 2024-08-12
 
