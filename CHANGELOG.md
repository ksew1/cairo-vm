--- conflicted
+++ resolved
@@ -2,13 +2,10 @@
 
 #### Upcoming Changes
 
-<<<<<<< HEAD
-
 * feat: add `EvalCircuit` and `TestLessThanOrEqualAddress` hints [#1843](https://github.com/lambdaclass/cairo-vm/pull/1843)
-=======
+
 * fix: [#1841](https://github.com/lambdaclass/cairo-vm/pull/1841):
   * Fix modulo builtin to comply with prover constraints
->>>>>>> 7d199567
 
 * feat(BREAKING): [#1824](https://github.com/lambdaclass/cairo-vm/pull/1824):
     * Add support for dynamic layout
