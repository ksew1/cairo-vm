## Cairo-VM Changelog

#### Upcoming Changes

<<<<<<< HEAD
* feat: `Felt252` now uses _lambdaworks_' `FieldElement` internally
  * BREAKING: some methods of `Felt252` were removed, namely: `modpow` and `to_bytes_be`
  
=======
* fix: change error returned when subtracting two `MaybeRelocatable`s to better reflect the cause [#1271](https://github.com/lambdaclass/cairo-rs/pull/1271)

>>>>>>> d3322072
#### [0.6.0] - 2023-6-18

* fix: `dibit` hint no longer fails when called with an `m` of zero [#1247](https://github.com/lambdaclass/cairo-rs/pull/1247)

* fix(security): avoid denial of service on malicious input exploiting the scientific notation parser [#1239](https://github.com/lambdaclass/cairo-rs/pull/1239)

* BREAKING: Change `RunResources` usage:
    * Modify field type `RunResources.n_steps: Option<usize>,`
    
    * Public Api Changes:
        *  CairoRunner::run_until_pc: Now receive a `&mut RunResources` instead of an `&mut Option<RunResources>`
        *  CairoRunner::run_from_entrypoint: Now receive a `&mut RunResources` instead of an `&mut Option<RunResources>`
        * VirtualMachine::Step: Add `&mut RunResources` as input
        * Trait HintProcessor::execute_hint: Add  `&mut RunResources` as an input 

* perf: accumulate `min` and `max` instruction offsets during run to speed up range check [#1080](https://github.com/lambdaclass/cairo-rs/pull/)
  BREAKING: `Cairo_runner::get_perm_range_check_limits` no longer returns an error when called without trace enabled, as it no longer depends on it

* perf: process reference list on `Program` creation only [#1214](https://github.com/lambdaclass/cairo-rs/pull/1214)
  Also keep them in a `Vec<_>` instead of a `HashMap<_, _>` since it will be continuous anyway.
  BREAKING:
  * `HintProcessor::compile_hint` now receies a `&[HintReference]` rather than `&HashMap<usize, HintReference>`
  * Public `CairoRunner::get_reference_list` has been removed

* move the vm in it's own directory and crate, different from the workspace

* add a `ensure-no_std` crate that will be used by the CI to check that new changes are not reverting `no_std` support

* replace the use of `num-prime::is_prime` by a custom implementation, therefore restoring `no_std` compatibility

#### [0.5.2] - 2023-6-12

* BREAKING: Compute `ExecutionResources.n_steps` without requiring trace [#1222](https://github.com/lambdaclass/cairo-rs/pull/1222)

  * `CairoRunner::get_execution_resources` return's `n_steps` field value is now set to `vm.current_step` instead of `0` if both `original_steps` and `trace` are set to `None`

* Add `RunResources::get_n_steps` method [#1225](https://github.com/lambdaclass/cairo-rs/pull/1225)

* refactor: simplify `mem_eq`

* fix: pin Cairo compiler version [#1220](https://github.com/lambdaclass/cairo-rs/pull/1220)

* perf: make `inner_rc_bound` a constant, improving performance of the range-check builtin

* fix: substraction of `MaybeRelocatable` always behaves as signed [#1218](https://github.com/lambdaclass/cairo-rs/pull/1218)

#### [0.5.1] - 2023-6-7

* fix: fix overflow for `QUAD_BIT` and `DI_BIT` hints [#1209](https://github.com/lambdaclass/cairo-rs/pull/1209)
  Fixes [#1205](https://github.com/lambdaclass/cairo-rs/issue/1205)

* fix: fix hints `UINT256_UNSIGNED_DIV_REM` && `UINT256_EXPANDED_UNSIGNED_DIV_REM` [#1203](https://github.com/lambdaclass/cairo-rs/pull/1203)

* bugfix: fix deserialization of scientific notation with fractional values [#1202](https://github.com/lambdaclass/cairo-rs/pull/1202)

* feat: implement `mem_eq` function to test for equality of two ranges in memory [#1198](https://github.com/lambdaclass/cairo-rs/pull/1198)

* perf: use `mem_eq` in `set_add` [#1198](https://github.com/lambdaclass/cairo-rs/pull/1198)

* feat: wrap big variants of `HintError`, `VirtualMachineError`, `RunnerError`, `MemoryError`, `MathError`, `InsufficientAllocatedCellsError` in `Box` [#1193](https://github.com/lambdaclass/cairo-rs/pull/1193)
  * BREAKING: all tuple variants of `HintError` with a single `Felt252` or multiple elements now receive a single `Box`

* Add `Program::builtins_len method` [#1194](https://github.com/lambdaclass/cairo-rs/pull/1194)

* fix: Handle the deserialization of serde_json::Number with scientific notation (e.g.: Number(1e27)) in felt_from_number function [#1188](https://github.com/lambdaclass/cairo-rs/pull/1188)

* feat: Add RunResources Struct [#1175](https://github.com/lambdaclass/cairo-rs/pull/1175)
  * BREAKING: Modify `CairoRunner::run_until_pc` arity. Add `run_resources: &mut Option<RunResources>` input
  * BREAKING: Modify `CairoRunner::run_from_entrypoint` arity. Add `run_resources: &mut Option<RunResources>` input

* fix: Fix 'as_int' conversion usage in hints `ASSERT_250_BIT` &  `SIGNED_DIV_REM` [#1191](https://github.com/lambdaclass/cairo-rs/pull/1191)


* bugfix: Use cairo constants in `ASSERT_250_BIT` hint [#1187](https://github.com/lambdaclass/cairo-rs/pull/1187)

* bugfix: Fix `EC_DOUBLE_ASSIGN_NEW_X_V2` hint not taking `SECP_P` value from the current execution scope [#1186](https://github.com/lambdaclass/cairo-rs/pull/1186)

* fix: Fix hint `BIGINT_PACK_DIV_MOD` [#1189](https://github.com/lambdaclass/cairo-rs/pull/1189)

* fix: Fix possible subtraction overflow in `QUAD_BIT` & `DI_BIT` hints [#1185](https://github.com/lambdaclass/cairo-rs/pull/1185)

  * These hints now return an error when ids.m equals zero

* fix: felt_from_number not properly returning parse errors [#1012](https://github.com/lambdaclass/cairo-rs/pull/1012)

* fix: Fix felt sqrt and Signed impl [#1150](https://github.com/lambdaclass/cairo-rs/pull/1150)

  * BREAKING: Fix `Felt252` methods `abs`, `signum`, `is_positive`, `is_negative` and `sqrt`
  * BREAKING: Remove function `math_utils::sqrt`(Now moved to `Felt252::sqrt`)

* feat: Add method `CairoRunner::initialize_function_runner_cairo_1` [#1151](https://github.com/lambdaclass/cairo-rs/pull/1151)

  * Add method `pub fn initialize_function_runner_cairo_1(
        &mut self,
        vm: &mut VirtualMachine,
        program_builtins: &[BuiltinName],
    ) -> Result<(), RunnerError>` to `CairoRunner`

  * BREAKING: Move field `builtins` from `SharedProgramData` to `Program`
  * BREAKING: Remove argument `add_segment_arena_builtin` from `CairoRunner::initialize_function_runner`, it is now always false
  * BREAKING: Add `segment_arena` enum variant to `BuiltinName`

* Fix implementation of `InitSquashData` and `ShouldSkipSquashLoop`

* Add more hints to `Cairo1HintProcessor` [#1171](https://github.com/lambdaclass/cairo-rs/pull/1171)
                                          [#1143](https://github.com/lambdaclass/cairo-rs/pull/1143)

    * `Cairo1HintProcessor` can now run the following hints:
        * Felt252DictEntryInit
        * Felt252DictEntryUpdate
        * GetCurrentAccessDelta
        * InitSquashData
        * AllocConstantSize
        * GetCurrentAccessIndex
        * ShouldContinueSquashLoop
        * FieldSqrt
        * Uint512DivMod

* Add some small considerations regarding Cairo 1 programs [#1144](https://github.com/lambdaclass/cairo-rs/pull/1144):

  * Ignore Casm and Sierra files
  * Add special flag to compile Cairo 1 programs

* Make the VM able to run `CasmContractClass` files under `cairo-1-hints` feature [#1098](https://github.com/lambdaclass/cairo-rs/pull/1098)

  * Implement `TryFrom<CasmContractClass> for Program`
  * Add `Cairo1HintProcessor`

#### 0.5.0
**YANKED**

#### [0.4.0] - 2023-05-12

* perf: insert elements from the tail in `load_data` so reallocation happens only once [#1117](https://github.com/lambdaclass/cairo-rs/pull/1117)

* Add `CairoRunner::get_program method` [#1123](https://github.com/lambdaclass/cairo-rs/pull/1123)

* Use to_signed_felt as function for felt252 as BigInt within [-P/2, P/2] range and use to_bigint as function for representation as BigInt. [#1100](https://github.com/lambdaclass/cairo-rs/pull/1100)

* Implement hint on field_arithmetic lib [#1090](https://github.com/lambdaclass/cairo-rs/pull/1090)

    `BuiltinHintProcessor` now supports the following hints:

    ```python
        %{
            def split(num: int, num_bits_shift: int, length: int):
                a = []
                for _ in range(length):
                    a.append( num & ((1 << num_bits_shift) - 1) )
                    num = num >> num_bits_shift
                return tuple(a)

            def pack(z, num_bits_shift: int) -> int:
                limbs = (z.d0, z.d1, z.d2)
                return sum(limb << (num_bits_shift * i) for i, limb in enumerate(limbs))

            a = pack(ids.a, num_bits_shift = 128)
            b = pack(ids.b, num_bits_shift = 128)
            p = pack(ids.p, num_bits_shift = 128)

            res = (a - b) % p


            res_split = split(res, num_bits_shift=128, length=3)

            ids.res.d0 = res_split[0]
            ids.res.d1 = res_split[1]
            ids.res.d2 = res_split[2]
        %}
    ```

* Add missing hint on cairo_secp lib [#1089](https://github.com/lambdaclass/cairo-rs/pull/1089):
    `BuiltinHintProcessor` now supports the following hint:

    ```python

    from starkware.cairo.common.cairo_secp.secp_utils import pack

    slope = pack(ids.slope, PRIME)
    x0 = pack(ids.point0.x, PRIME)
    x1 = pack(ids.point1.x, PRIME)
    y0 = pack(ids.point0.y, PRIME)

    value = new_x = (pow(slope, 2, SECP_P) - x0 - x1) % SECP_P
    ```

* Add missing hint on vrf.json whitelist [#1055](https://github.com/lambdaclass/cairo-rs/pull/1055):

     `BuiltinHintProcessor` now supports the following hint:

     ```python
    %{
        PRIME = 2**255 - 19
        II = pow(2, (PRIME - 1) // 4, PRIME)

        xx = ids.xx.low + (ids.xx.high<<128)
        x = pow(xx, (PRIME + 3) // 8, PRIME)
        if (x * x - xx) % PRIME != 0:
            x = (x * II) % PRIME
        if x % 2 != 0:
            x = PRIME - x
        ids.x.low = x & ((1<<128)-1)
        ids.x.high = x >> 128
    %}
    ```

* Implement hint variant for finalize_blake2s[#1072](https://github.com/lambdaclass/cairo-rs/pull/1072)

    `BuiltinHintProcessor` now supports the following hint:

     ```python
    %{
        # Add dummy pairs of input and output.
        from starkware.cairo.common.cairo_blake2s.blake2s_utils import IV, blake2s_compress

        _n_packed_instances = int(ids.N_PACKED_INSTANCES)
        assert 0 <= _n_packed_instances < 20
        _blake2s_input_chunk_size_felts = int(ids.BLAKE2S_INPUT_CHUNK_SIZE_FELTS)
        assert 0 <= _blake2s_input_chunk_size_felts < 100

        message = [0] * _blake2s_input_chunk_size_felts
        modified_iv = [IV[0] ^ 0x01010020] + IV[1:]
        output = blake2s_compress(
            message=message,
            h=modified_iv,
            t0=0,
            t1=0,
            f0=0xffffffff,
            f1=0,
        )
        padding = (message + modified_iv + [0, 0xffffffff] + output) * (_n_packed_instances - 1)
        segments.write_arg(ids.blake2s_ptr_end, padding)
        %}
        ```

* Implement fast_ec_add hint variant [#1087](https://github.com/lambdaclass/cairo-rs/pull/1087)

`BuiltinHintProcessor` now supports the following hint:

    ```python
    %{
        from starkware.cairo.common.cairo_secp.secp_utils import SECP_P, pack

        slope = pack(ids.slope, PRIME)
        x0 = pack(ids.pt0.x, PRIME)
        x1 = pack(ids.pt1.x, PRIME)
        y0 = pack(ids.pt0.y, PRIME)

        value = new_x = (pow(slope, 2, SECP_P) - x0 - x1) % SECP_P
    %}
    ```

* feat(hints): Add alternative string for hint IS_ZERO_PACK_EXTERNAL_SECP [#1082](https://github.com/lambdaclass/cairo-rs/pull/1082)

    `BuiltinHintProcessor` now supports the following hint:

    ```python
    %{
        from starkware.cairo.common.cairo_secp.secp_utils import pack
        x = pack(ids.x, PRIME) % SECP_P
    %}
    ```

* Add alternative hint code for ec_double hint [#1083](https://github.com/lambdaclass/cairo-rs/pull/1083)

    `BuiltinHintProcessor` now supports the following hint:

    ```python
    %{
        from starkware.cairo.common.cairo_secp.secp_utils import SECP_P, pack

        slope = pack(ids.slope, PRIME)
        x = pack(ids.pt.x, PRIME)
        y = pack(ids.pt.y, PRIME)

        value = new_x = (pow(slope, 2, SECP_P) - 2 * x) % SECP_P
    %}
    ```

* fix(security)!: avoid DoS on malicious insertion to memory [#1099](https://github.com/lambdaclass/cairo-rs/pull/1099)
    * A program could crash the library by attempting to insert a value at an address with a big offset; fixed by trying to reserve to check for allocation failure
    * A program could crash the program by exploiting an integer overflow when attempting to insert a value at an address with offset `usize::MAX`

    BREAKING: added a new error variant `MemoryError::VecCapacityExceeded`

* perf: specialize addition for `u64` and `Felt252` [#932](https://github.com/lambdaclass/cairo-rs/pull/932)
    * Avoids the creation of a new `Felt252` instance for additions with a very restricted valid range
    * This impacts specially the addition of `Relocatable` with `Felt252` values in `update_pc`, which take a significant amount of time in some benchmarks

* fix(starknet-crypto): bump version to `0.5.0` [#1088](https://github.com/lambdaclass/cairo-rs/pull/1088)
    * This includes the fix for a `panic!` in `ecdsa::verify`.
      See: [#365](https://github.com/xJonathanLEI/starknet-rs/issues/365) and [#366](https://github.com/xJonathanLEI/starknet-rs/pulls/366)

* feat(hints): Add alternative string for hint IS_ZERO_PACK [#1081](https://github.com/lambdaclass/cairo-rs/pull/1081)

    `BuiltinHintProcessor` now supports the following hint:

    ```python
    %{
        from starkware.cairo.common.cairo_secp.secp_utils import SECP_P, pack
        x = pack(ids.x, PRIME) % SECP_P
    %}

* Add missing hints `NewHint#55`, `NewHint#56`, and `NewHint#57` [#1077](https://github.com/lambdaclass/cairo-rs/issues/1077)

    `BuiltinHintProcessor` now supports the following hints:

    ```python
    from starkware.cairo.common.cairo_secp.secp_utils import pack
    SECP_P=2**255-19

    x = pack(ids.x, PRIME) % SECP_P
    ```

    ```python
    from starkware.cairo.common.cairo_secp.secp_utils import pack
    SECP_P=2**255-19

    value = pack(ids.x, PRIME) % SECP_P
    ```

    ```python
    SECP_P=2**255-19
    from starkware.python.math_utils import div_mod

    value = x_inv = div_mod(1, x, SECP_P)
    ```
    
* Implement hint for `starkware.cairo.common.cairo_keccak.keccak._copy_inputs` as described by whitelist `starknet/security/whitelists/cairo_keccak.json` [#1058](https://github.com/lambdaclass/cairo-rs/pull/1058)

    `BuiltinHintProcessor` now supports the following hint:

    ```python
    %{ ids.full_word = int(ids.n_bytes >= 8) %}
    ```

* perf: cache decoded instructions [#944](https://github.com/lambdaclass/cairo-rs/pull/944)
    * Creates a new cache field in `VirtualMachine` that stores the `Instruction` instances as they get decoded from memory, significantly reducing decoding overhead, with gains up to 9% in runtime according to benchmarks in the performance server

* Add alternative hint code for nondet_bigint3 hint [#1071](https://github.com/lambdaclass/cairo-rs/pull/1071)

    `BuiltinHintProcessor` now supports the following hint:

    ```python
    %{
        from starkware.cairo.common.cairo_secp.secp_utils import split
        segments.write_arg(ids.res.address_, split(value))
    %}
    ```

* Add missing hint on vrf.json lib [#1052](https://github.com/lambdaclass/cairo-rs/pull/1052):

    `BuiltinHintProcessor` now supports the following hint:

    ```python
    %{
        from starkware.cairo.common.cairo_secp.secp_utils import pack
        SECP_P = 2**255-19

        slope = pack(ids.slope, PRIME)
        x0 = pack(ids.point0.x, PRIME)
        x1 = pack(ids.point1.x, PRIME)
        y0 = pack(ids.point0.y, PRIME)

        value = new_x = (pow(slope, 2, SECP_P) - x0 - x1) % SECP_P
    %}
    ```

* Implement hint for cairo_sha256_arbitrary_input_length whitelist [#1091](https://github.com/lambdaclass/cairo-rs/pull/1091)

    `BuiltinHintProcessor` now supports the following hint:

    ```python
    %{
        from starkware.cairo.common.cairo_sha256.sha256_utils import (
            compute_message_schedule, sha2_compress_function)

        _sha256_input_chunk_size_felts = int(ids.SHA256_INPUT_CHUNK_SIZE_FELTS)
        assert 0 <= _sha256_input_chunk_size_felts < 100
        _sha256_state_size_felts = int(ids.SHA256_STATE_SIZE_FELTS)
        assert 0 <= _sha256_state_size_felts < 100
        w = compute_message_schedule(memory.get_range(
            ids.sha256_start, _sha256_input_chunk_size_felts))
        new_state = sha2_compress_function(memory.get_range(ids.state, _sha256_state_size_felts), w)
        segments.write_arg(ids.output, new_state)
    %}
    ```

* Add missing hint on vrf.json lib [#1053](https://github.com/lambdaclass/cairo-rs/pull/1053):

     `BuiltinHintProcessor` now supports the following hint:

     ```python
    %{
        from starkware.cairo.common.cairo_secp.secp_utils import SECP_P, pack
        SECP_P = 2**255-19

        slope = pack(ids.slope, PRIME)
        x = pack(ids.point.x, PRIME)
        y = pack(ids.point.y, PRIME)

        value = new_x = (pow(slope, 2, SECP_P) - 2 * x) % SECP_P
    %}
    ```

* Implement hint on 0.6.0.json whitelist [#1044](https://github.com/lambdaclass/cairo-rs/pull/1044):

     `BuiltinHintProcessor` now supports the following hints:

    ```python
    %{
       ids.a_lsb = ids.a & 1
       ids.b_lsb = ids.b & 1
    %}
    ```

* Implement hint for `starkware.cairo.common.cairo_keccak.keccak._block_permutation` as described by whitelist `starknet/security/whitelists/cairo_keccak.json` [#1046](https://github.com/lambdaclass/cairo-rs/pull/1046)

    `BuiltinHintProcessor` now supports the following hint:

    ```python
    %{
        from starkware.cairo.common.cairo_keccak.keccak_utils import keccak_func
        _keccak_state_size_felts = int(ids.KECCAK_STATE_SIZE_FELTS)
        assert 0 <= _keccak_state_size_felts < 100
        output_values = keccak_func(memory.get_range(
            ids.keccak_ptr_start, _keccak_state_size_felts))
        segments.write_arg(ids.output, output_values)
    %}
    ```

* Implement hint on cairo_blake2s whitelist [#1040](https://github.com/lambdaclass/cairo-rs/pull/1040)

    `BuiltinHintProcessor` now supports the following hint:

    ```python
    %{
        from starkware.cairo.common.cairo_blake2s.blake2s_utils import IV, blake2s_compress

        _blake2s_input_chunk_size_felts = int(ids.BLAKE2S_INPUT_CHUNK_SIZE_FELTS)
        assert 0 <= _blake2s_input_chunk_size_felts < 100

        new_state = blake2s_compress(
            message=memory.get_range(ids.blake2s_start, _blake2s_input_chunk_size_felts),
            h=[IV[0] ^ 0x01010020] + IV[1:],
            t0=ids.n_bytes,
            t1=0,
            f0=0xffffffff,
            f1=0,
        )

        segments.write_arg(ids.output, new_state)
    %}
    ```

* Implement hint on cairo_blake2s whitelist [#1039](https://github.com/lambdaclass/cairo-rs/pull/1039)

    `BuiltinHintProcessor` now supports the following hint:

    ```python

    %{
        # Add dummy pairs of input and output.
        from starkware.cairo.common.cairo_blake2s.blake2s_utils import IV, blake2s_compress

        _n_packed_instances = int(ids.N_PACKED_INSTANCES)
        assert 0 <= _n_packed_instances < 20
        _blake2s_input_chunk_size_felts = int(ids.BLAKE2S_INPUT_CHUNK_SIZE_FELTS)
        assert 0 <= _blake2s_input_chunk_size_felts < 100

        message = [0] * _blake2s_input_chunk_size_felts
        modified_iv = [IV[0] ^ 0x01010020] + IV[1:]
        output = blake2s_compress(
            message=message,
            h=modified_iv,
            t0=0,
            t1=0,
            f0=0xffffffff,
            f1=0,
        )
        padding = (modified_iv + message + [0, 0xffffffff] + output) * (_n_packed_instances - 1)
        segments.write_arg(ids.blake2s_ptr_end, padding)
    %}

* Add `Program::iter_identifiers(&self) -> Iterator<Item = (&str, &Identifier)>` to get an iterator over the program's identifiers [#1079](https://github.com/lambdaclass/cairo-rs/pull/1079)

* Implement hint on `assert_le_felt` for versions 0.6.0 and 0.8.2 [#1047](https://github.com/lambdaclass/cairo-rs/pull/1047):

     `BuiltinHintProcessor` now supports the following hints:

     ```python

     %{
        from starkware.cairo.common.math_utils import assert_integer
        assert_integer(ids.a)
        assert_integer(ids.b)
        assert (ids.a % PRIME) <= (ids.b % PRIME), \
            f'a = {ids.a % PRIME} is not less than or equal to b = {ids.b % PRIME}.'
    %}

     ```

     ```python

    %{
        from starkware.cairo.common.math_utils import assert_integer
        assert_integer(ids.a)
        assert_integer(ids.b)
        a = ids.a % PRIME
        b = ids.b % PRIME
        assert a <= b, f'a = {a} is not less than or equal to b = {b}.'

        ids.small_inputs = int(
            a < range_check_builtin.bound and (b - a) < range_check_builtin.bound)
    %}

     ```

* Add missing hints on whitelist [#1073](https://github.com/lambdaclass/cairo-rs/pull/1073):

    `BuiltinHintProcessor` now supports the following hints:

    ```python
        ids.is_250 = 1 if ids.addr < 2**250 else 0
    ```

    ```python
        # Verify the assumptions on the relationship between 2**250, ADDR_BOUND and PRIME.
        ADDR_BOUND = ids.ADDR_BOUND % PRIME
        assert (2**250 < ADDR_BOUND <= 2**251) and (2 * 2**250 < PRIME) and (
                ADDR_BOUND * 2 > PRIME), \
            'normalize_address() cannot be used with the current constants.'
        ids.is_small = 1 if ids.addr < ADDR_BOUND else 0
    ```

* Implement hint on ec_recover.json whitelist [#1038](https://github.com/lambdaclass/cairo-rs/pull/1038):

    `BuiltinHintProcessor` now supports the following hint:

    ```python
    %{
         value = k = product // m
    %}
    ```

* Implement hint on ec_recover.json whitelist [#1037](https://github.com/lambdaclass/cairo-rs/pull/1037):

    `BuiltinHintProcessor` now supports the following hint:

    ```python
    %{
        from starkware.cairo.common.cairo_secp.secp_utils import pack
        from starkware.python.math_utils import div_mod, safe_div

        a = pack(ids.a, PRIME)
        b = pack(ids.b, PRIME)
        product = a * b
        m = pack(ids.m, PRIME)

        value = res = product % m

    %}
    ```

* Implement hint for `starkware.cairo.common.cairo_keccak.keccak.finalize_keccak` as described by whitelist `starknet/security/whitelists/cairo_keccak.json` [#1041](https://github.com/lambdaclass/cairo-rs/pull/1041)

    `BuiltinHintProcessor` now supports the following hint:

    ```python
    %{
        # Add dummy pairs of input and output.
        _keccak_state_size_felts = int(ids.KECCAK_STATE_SIZE_FELTS)
        _block_size = int(ids.BLOCK_SIZE)
        assert 0 <= _keccak_state_size_felts < 100
        assert 0 <= _block_size < 1000
        inp = [0] * _keccak_state_size_felts
        padding = (inp + keccak_func(inp)) * _block_size
        segments.write_arg(ids.keccak_ptr_end, padding)
    %}
    ```

* Implement hint on ec_recover.json whitelist [#1036](https://github.com/lambdaclass/cairo-rs/pull/1036):

    `BuiltinHintProcessor` now supports the following hint:

    ```python

    %{
        from starkware.cairo.common.cairo_secp.secp_utils import pack
        from starkware.python.math_utils import div_mod, safe_div

        a = pack(ids.a, PRIME)
        b = pack(ids.b, PRIME)

        value = res = a - b
    %}

    ```

* Add missing hint on vrf.json lib [#1054](https://github.com/lambdaclass/cairo-rs/pull/1054):

    `BuiltinHintProcessor` now supports the following hint:

    ```python
        from starkware.cairo.common.cairo_secp.secp_utils import pack
        SECP_P = 2**255-19

        y = pack(ids.point.y, PRIME) % SECP_P
        # The modulo operation in python always returns a nonnegative number.
        value = (-y) % SECP_P
    ```

* Implement hint on ec_recover.json whitelist [#1032](https://github.com/lambdaclass/cairo-rs/pull/1032):

    `BuiltinHintProcessor` now supports the following hint:

    ```python
    %{
        from starkware.cairo.common.cairo_secp.secp_utils import pack
        from starkware.python.math_utils import div_mod, safe_div

        N = pack(ids.n, PRIME)
        x = pack(ids.x, PRIME) % N
        s = pack(ids.s, PRIME) % N,
        value = res = div_mod(x, s, N)
    %}
    ```

* Implement hints on field_arithmetic lib (Part 2) [#1004](https://github.com/lambdaclass/cairo-rs/pull/1004)

    `BuiltinHintProcessor` now supports the following hint:

    ```python
    %{
        from starkware.python.math_utils import div_mod

        def split(num: int, num_bits_shift: int, length: int):
            a = []
            for _ in range(length):
                a.append( num & ((1 << num_bits_shift) - 1) )
                num = num >> num_bits_shift
            return tuple(a)

        def pack(z, num_bits_shift: int) -> int:
            limbs = (z.d0, z.d1, z.d2)
            return sum(limb << (num_bits_shift * i) for i, limb in enumerate(limbs))

        a = pack(ids.a, num_bits_shift = 128)
        b = pack(ids.b, num_bits_shift = 128)
        p = pack(ids.p, num_bits_shift = 128)
        # For python3.8 and above the modular inverse can be computed as follows:
        # b_inverse_mod_p = pow(b, -1, p)
        # Instead we use the python3.7-friendly function div_mod from starkware.python.math_utils
        b_inverse_mod_p = div_mod(1, b, p)


        b_inverse_mod_p_split = split(b_inverse_mod_p, num_bits_shift=128, length=3)

        ids.b_inverse_mod_p.d0 = b_inverse_mod_p_split[0]
        ids.b_inverse_mod_p.d1 = b_inverse_mod_p_split[1]
        ids.b_inverse_mod_p.d2 = b_inverse_mod_p_split[2]
    %}
    ```

* Optimizations for hash builtin [#1029](https://github.com/lambdaclass/cairo-rs/pull/1029):
  * Track the verified addresses by offset in a `Vec<bool>` rather than storing the address in a `Vec<Relocatable>`

* Add missing hint on vrf.json whitelist [#1056](https://github.com/lambdaclass/cairo-rs/pull/1056):

    `BuiltinHintProcessor` now supports the following hint:

    ```python
    %{
        from starkware.python.math_utils import ec_double_slope
        from starkware.cairo.common.cairo_secp.secp_utils import pack
        SECP_P = 2**255-19

        # Compute the slope.
        x = pack(ids.point.x, PRIME)
        y = pack(ids.point.y, PRIME)
        value = slope = ec_double_slope(point=(x, y), alpha=42204101795669822316448953119945047945709099015225996174933988943478124189485, p=SECP_P)
    %}
    ```

* Add missing hint on vrf.json whitelist [#1035](https://github.com/lambdaclass/cairo-rs/pull/1035):

    `BuiltinHintProcessor` now supports the following hint:

    ```python
    %{
        from starkware.python.math_utils import line_slope
        from starkware.cairo.common.cairo_secp.secp_utils import pack
        SECP_P = 2**255-19
        # Compute the slope.
        x0 = pack(ids.point0.x, PRIME)
        y0 = pack(ids.point0.y, PRIME)
        x1 = pack(ids.point1.x, PRIME)
        y1 = pack(ids.point1.y, PRIME)
        value = slope = line_slope(point1=(x0, y0), point2=(x1, y1), p=SECP_P)
    %}
    ```

* Add missing hint on vrf.json whitelist [#1035](https://github.com/lambdaclass/cairo-rs/pull/1035):

    `BuiltinHintProcessor` now supports the following hint:

    ```python
    %{
        from starkware.cairo.common.cairo_secp.secp_utils import pack
        SECP_P = 2**255-19
        to_assert = pack(ids.val, PRIME)
        q, r = divmod(pack(ids.val, PRIME), SECP_P)
        assert r == 0, f"verify_zero: Invalid input {ids.val.d0, ids.val.d1, ids.val.d2}."
        ids.q = q % PRIME
    %}
    ```

* Add missing hint on vrf.json whitelist [#1000](https://github.com/lambdaclass/cairo-rs/pull/1000):

    `BuiltinHintProcessor` now supports the following hint:

    ```python
        def pack_512(u, num_bits_shift: int) -> int:
            limbs = (u.d0, u.d1, u.d2, u.d3)
            return sum(limb << (num_bits_shift * i) for i, limb in enumerate(limbs))

        x = pack_512(ids.x, num_bits_shift = 128)
        p = ids.p.low + (ids.p.high << 128)
        x_inverse_mod_p = pow(x,-1, p)

        x_inverse_mod_p_split = (x_inverse_mod_p & ((1 << 128) - 1), x_inverse_mod_p >> 128)

        ids.x_inverse_mod_p.low = x_inverse_mod_p_split[0]
        ids.x_inverse_mod_p.high = x_inverse_mod_p_split[1]
    ```

* BREAKING CHANGE: Fix `CairoRunner::get_memory_holes` [#1027](https://github.com/lambdaclass/cairo-rs/pull/1027):

  * Skip builtin segements when counting memory holes
  * Check amount of memory holes for all tests in cairo_run_test
  * Remove duplicated tests in cairo_run_test
  * BREAKING CHANGE: `MemorySegmentManager.get_memory_holes` now also receives the amount of builtins in the vm. Signature is now `pub fn get_memory_holes(&self, builtin_count: usize) -> Result<usize, MemoryError>`

* Add missing hints on cairo_secp lib [#1026](https://github.com/lambdaclass/cairo-rs/pull/1026):

    `BuiltinHintProcessor` now supports the following hints:

    ```python
    from starkware.cairo.common.cairo_secp.secp256r1_utils import SECP256R1_ALPHA as ALPHA
    ```
    and:

    ```python
    from starkware.cairo.common.cairo_secp.secp256r1_utils import SECP256R1_N as N
    ```

* Add missing hint on vrf.json lib [#1043](https://github.com/lambdaclass/cairo-rs/pull/1043):

    `BuiltinHintProcessor` now supports the following hint:

    ```python
        from starkware.python.math_utils import div_mod

        def split(a: int):
            return (a & ((1 << 128) - 1), a >> 128)

        def pack(z, num_bits_shift: int) -> int:
            limbs = (z.low, z.high)
            return sum(limb << (num_bits_shift * i) for i, limb in enumerate(limbs))

        a = pack(ids.a, 128)
        b = pack(ids.b, 128)
        p = pack(ids.p, 128)
        # For python3.8 and above the modular inverse can be computed as follows:
        # b_inverse_mod_p = pow(b, -1, p)
        # Instead we use the python3.7-friendly function div_mod from starkware.python.math_utils
        b_inverse_mod_p = div_mod(1, b, p)

        b_inverse_mod_p_split = split(b_inverse_mod_p)

        ids.b_inverse_mod_p.low = b_inverse_mod_p_split[0]
        ids.b_inverse_mod_p.high = b_inverse_mod_p_split[1]
    ```

* Add missing hints `NewHint#35` and `NewHint#36` [#975](https://github.com/lambdaclass/cairo-rs/issues/975)

    `BuiltinHintProcessor` now supports the following hint:

    ```python
    from starkware.cairo.common.cairo_secp.secp_utils import pack
    from starkware.cairo.common.math_utils import as_int
    from starkware.python.math_utils import div_mod, safe_div

    p = pack(ids.P, PRIME)
    x = pack(ids.x, PRIME) + as_int(ids.x.d3, PRIME) * ids.BASE ** 3 + as_int(ids.x.d4, PRIME) * ids.BASE ** 4
    y = pack(ids.y, PRIME)

    value = res = div_mod(x, y, p)
    ```

    ```python
    k = safe_div(res * y - x, p)
    value = k if k > 0 else 0 - k
    ids.flag = 1 if k > 0 else 0
    ```

* Add missing hint on cairo_secp lib [#1057](https://github.com/lambdaclass/cairo-rs/pull/1057):

    `BuiltinHintProcessor` now supports the following hint:

    ```python
        from starkware.cairo.common.cairo_secp.secp_utils import pack
        from starkware.python.math_utils import ec_double_slope

        # Compute the slope.
        x = pack(ids.point.x, PRIME)
        y = pack(ids.point.y, PRIME)
        value = slope = ec_double_slope(point=(x, y), alpha=ALPHA, p=SECP_P)
    ```

* Add missing hint on uint256_improvements lib [#1025](https://github.com/lambdaclass/cairo-rs/pull/1025):

    `BuiltinHintProcessor` now supports the following hint:

    ```python
        from starkware.python.math_utils import isqrt
        n = (ids.n.high << 128) + ids.n.low
        root = isqrt(n)
        assert 0 <= root < 2 ** 128
        ids.root = root
    ```

* Add missing hint on vrf.json lib [#1045](https://github.com/lambdaclass/cairo-rs/pull/1045):

    `BuiltinHintProcessor` now supports the following hint:

    ```python
        from starkware.python.math_utils import is_quad_residue, sqrt

        def split(a: int):
            return (a & ((1 << 128) - 1), a >> 128)

        def pack(z) -> int:
            return z.low + (z.high << 128)

        generator = pack(ids.generator)
        x = pack(ids.x)
        p = pack(ids.p)

        success_x = is_quad_residue(x, p)
        root_x = sqrt(x, p) if success_x else None
        success_gx = is_quad_residue(generator*x, p)
        root_gx = sqrt(generator*x, p) if success_gx else None

        # Check that one is 0 and the other is 1
        if x != 0:
            assert success_x + success_gx == 1

        # `None` means that no root was found, but we need to transform these into a felt no matter what
        if root_x == None:
            root_x = 0
        if root_gx == None:
            root_gx = 0
        ids.success_x = int(success_x)
        ids.success_gx = int(success_gx)
        split_root_x = split(root_x)
        # print('split root x', split_root_x)
        split_root_gx = split(root_gx)
        ids.sqrt_x.low = split_root_x[0]
        ids.sqrt_x.high = split_root_x[1]
        ids.sqrt_gx.low = split_root_gx[0]
        ids.sqrt_gx.high = split_root_gx[1]
    ```

* Add missing hint on uint256_improvements lib [#1024](https://github.com/lambdaclass/cairo-rs/pull/1024):

    `BuiltinHintProcessor` now supports the following hint:

    ```python
        res = ids.a + ids.b
        ids.carry = 1 if res >= ids.SHIFT else 0
    ```

* BREAKING CHANGE: move `Program::identifiers` to `SharedProgramData::identifiers` [#1023](https://github.com/lambdaclass/cairo-rs/pull/1023)
    * Optimizes `CairoRunner::new`, needed for sequencers and other workflows reusing the same `Program` instance across `CairoRunner`s
    * Breaking change: make all fields in `Program` and `SharedProgramData` `pub(crate)`, since we break by moving the field let's make it the last break for this struct
    * Add `Program::get_identifier(&self, id: &str) -> &Identifier` to get a single identifier by name

* Implement hints on field_arithmetic lib[#985](https://github.com/lambdaclass/cairo-rs/pull/983)

    `BuiltinHintProcessor` now supports the following hint:

    ```python
        %{
            from starkware.python.math_utils import is_quad_residue, sqrt

            def split(num: int, num_bits_shift: int = 128, length: int = 3):
                a = []
                for _ in range(length):
                    a.append( num & ((1 << num_bits_shift) - 1) )
                    num = num >> num_bits_shift
                return tuple(a)

            def pack(z, num_bits_shift: int = 128) -> int:
                limbs = (z.d0, z.d1, z.d2)
                return sum(limb << (num_bits_shift * i) for i, limb in enumerate(limbs))


            generator = pack(ids.generator)
            x = pack(ids.x)
            p = pack(ids.p)

            success_x = is_quad_residue(x, p)
            root_x = sqrt(x, p) if success_x else None

            success_gx = is_quad_residue(generator*x, p)
            root_gx = sqrt(generator*x, p) if success_gx else None

            # Check that one is 0 and the other is 1
            if x != 0:
                assert success_x + success_gx ==1

            # `None` means that no root was found, but we need to transform these into a felt no matter what
            if root_x == None:
                root_x = 0
            if root_gx == None:
                root_gx = 0
            ids.success_x = int(success_x)
            ids.success_gx = int(success_gx)
            split_root_x = split(root_x)
            split_root_gx = split(root_gx)
            ids.sqrt_x.d0 = split_root_x[0]
            ids.sqrt_x.d1 = split_root_x[1]
            ids.sqrt_x.d2 = split_root_x[2]
            ids.sqrt_gx.d0 = split_root_gx[0]
            ids.sqrt_gx.d1 = split_root_gx[1]
            ids.sqrt_gx.d2 = split_root_gx[2]
        %}
    ```

* Add missing hint on vrf.json lib [#1050](https://github.com/lambdaclass/cairo-rs/pull/1050):

    `BuiltinHintProcessor` now supports the following hint:

    ```python
        sum_low = ids.a.low + ids.b.low
        ids.carry_low = 1 if sum_low >= ids.SHIFT else 0
    ```

* Add missing hint on uint256_improvements lib [#1016](https://github.com/lambdaclass/cairo-rs/pull/1016):

    `BuiltinHintProcessor` now supports the following hint:

    ```python
        def split(num: int, num_bits_shift: int = 128, length: int = 2):
            a = []
            for _ in range(length):
                a.append( num & ((1 << num_bits_shift) - 1) )
                num = num >> num_bits_shift
            return tuple(a)

        def pack(z, num_bits_shift: int = 128) -> int:
            limbs = (z.low, z.high)
            return sum(limb << (num_bits_shift * i) for i, limb in enumerate(limbs))

        a = pack(ids.a)
        b = pack(ids.b)
        res = (a - b)%2**256
        res_split = split(res)
        ids.res.low = res_split[0]
        ids.res.high = res_split[1]
    ```

* Implement hint on vrf.json lib [#1049](https://github.com/lambdaclass/cairo-rs/pull/1049)

    `BuiltinHintProcessor` now supports the following hint:
    
    ```python
        def split(num: int, num_bits_shift: int, length: int):
            a = []
            for _ in range(length):
                a.append( num & ((1 << num_bits_shift) - 1) )
                num = num >> num_bits_shift
            return tuple(a)

        def pack(z, num_bits_shift: int) -> int:
            limbs = (z.d0, z.d1, z.d2)
            return sum(limb << (num_bits_shift * i) for i, limb in enumerate(limbs))

        def pack_extended(z, num_bits_shift: int) -> int:
            limbs = (z.d0, z.d1, z.d2, z.d3, z.d4, z.d5)
            return sum(limb << (num_bits_shift * i) for i, limb in enumerate(limbs))

        a = pack_extended(ids.a, num_bits_shift = 128)
        div = pack(ids.div, num_bits_shift = 128)

        quotient, remainder = divmod(a, div)

        quotient_split = split(quotient, num_bits_shift=128, length=6)

        ids.quotient.d0 = quotient_split[0]
        ids.quotient.d1 = quotient_split[1]
        ids.quotient.d2 = quotient_split[2]
        ids.quotient.d3 = quotient_split[3]
        ids.quotient.d4 = quotient_split[4]
        ids.quotient.d5 = quotient_split[5]

        remainder_split = split(remainder, num_bits_shift=128, length=3)
        ids.remainder.d0 = remainder_split[0]
        ids.remainder.d1 = remainder_split[1]
        ids.remainder.d2 = remainder_split[2]
    ```

    _Note: this hint is similar to the one in #983, but with some trailing whitespace removed_

* Add missing hint on vrf.json whitelist [#1030](https://github.com/lambdaclass/cairo-rs/pull/1030):

    `BuiltinHintProcessor` now supports the following hint:

    ```python
        def split(num: int, num_bits_shift: int, length: int):
            a = []
            for _ in range(length):
                a.append( num & ((1 << num_bits_shift) - 1) )
                num = num >> num_bits_shift
            return tuple(a)

        def pack(z, num_bits_shift: int) -> int:
            limbs = (z.low, z.high)
            return sum(limb << (num_bits_shift * i) for i, limb in enumerate(limbs))

        def pack_extended(z, num_bits_shift: int) -> int:
            limbs = (z.d0, z.d1, z.d2, z.d3)
            return sum(limb << (num_bits_shift * i) for i, limb in enumerate(limbs))

        x = pack_extended(ids.x, num_bits_shift = 128)
        div = pack(ids.div, num_bits_shift = 128)

        quotient, remainder = divmod(x, div)

        quotient_split = split(quotient, num_bits_shift=128, length=4)

        ids.quotient.d0 = quotient_split[0]
        ids.quotient.d1 = quotient_split[1]
        ids.quotient.d2 = quotient_split[2]
        ids.quotient.d3 = quotient_split[3]

        remainder_split = split(remainder, num_bits_shift=128, length=2)
        ids.remainder.low = remainder_split[0]
        ids.remainder.high = remainder_split[1]
    ```

* Add method `Program::data_len(&self) -> usize` to get the number of data cells in a given program [#1022](https://github.com/lambdaclass/cairo-rs/pull/1022)

* Add missing hint on uint256_improvements lib [#1013](https://github.com/lambdaclass/cairo-rs/pull/1013):

    `BuiltinHintProcessor` now supports the following hint:

    ```python
        a = (ids.a.high << 128) + ids.a.low
        div = (ids.div.b23 << 128) + ids.div.b01
        quotient, remainder = divmod(a, div)

        ids.quotient.low = quotient & ((1 << 128) - 1)
        ids.quotient.high = quotient >> 128
        ids.remainder.low = remainder & ((1 << 128) - 1)
        ids.remainder.high = remainder >> 128
    ```

* Add missing hint on cairo_secp lib [#1010](https://github.com/lambdaclass/cairo-rs/pull/1010):

    `BuiltinHintProcessor` now supports the following hint:

    ```python
        memory[ap] = int(x == 0)
    ```

* Implement hint on `get_felt_bitlength` [#993](https://github.com/lambdaclass/cairo-rs/pull/993)

  `BuiltinHintProcessor` now supports the following hint:
  ```python
  x = ids.x
  ids.bit_length = x.bit_length()
  ```
  Used by the [`Garaga` library function `get_felt_bitlength`](https://github.com/keep-starknet-strange/garaga/blob/249f8a372126b3a839f9c1e1080ea8c6f9374c0c/src/utils.cairo#L54)

* Add missing hint on cairo_secp lib [#1009](https://github.com/lambdaclass/cairo-rs/pull/1009):

    `BuiltinHintProcessor` now supports the following hint:

    ```python
        ids.dibit = ((ids.scalar_u >> ids.m) & 1) + 2 * ((ids.scalar_v >> ids.m) & 1)
    ```

* Add getters to read properties of a `Program` [#1017](https://github.com/lambdaclass/cairo-rs/pull/1017):
  * `prime(&self) -> &str`: get the prime associated to data in hex representation
  * `iter_data(&self) -> Iterator<Item = &MaybeRelocatable>`: get an iterator over all elements in the program data
  * `iter_builtins(&self) -> Iterator<Item = &BuiltinName>`: get an iterator over the names of required builtins

* Add missing hint on cairo_secp lib [#1008](https://github.com/lambdaclass/cairo-rs/pull/1008):

    `BuiltinHintProcessor` now supports the following hint:

    ```python
        ids.len_hi = max(ids.scalar_u.d2.bit_length(), ids.scalar_v.d2.bit_length())-1
    ```

* Update `starknet-crypto` to version `0.4.3` [#1011](https://github.com/lambdaclass/cairo-rs/pull/1011)
  * The new version carries an 85% reduction in execution time for ECDSA signature verification

* BREAKING CHANGE: refactor `Program` to optimize `Program::clone` [#999](https://github.com/lambdaclass/cairo-rs/pull/999)

    * Breaking change: many fields that were (unnecessarily) public become hidden by the refactor.

* BREAKING CHANGE: Add _builtin suffix to builtin names e.g.: output -> output_builtin [#1005](https://github.com/lambdaclass/cairo-rs/pull/1005)

* Implement hint on uint384_extension lib [#983](https://github.com/lambdaclass/cairo-rs/pull/983)

    `BuiltinHintProcessor` now supports the following hint:
    
    ```python
        def split(num: int, num_bits_shift: int, length: int):
            a = []
            for _ in range(length):
                a.append( num & ((1 << num_bits_shift) - 1) )
                num = num >> num_bits_shift 
            return tuple(a)

        def pack(z, num_bits_shift: int) -> int:
            limbs = (z.d0, z.d1, z.d2)
            return sum(limb << (num_bits_shift * i) for i, limb in enumerate(limbs))
            
        def pack_extended(z, num_bits_shift: int) -> int:
            limbs = (z.d0, z.d1, z.d2, z.d3, z.d4, z.d5)
            return sum(limb << (num_bits_shift * i) for i, limb in enumerate(limbs))

        a = pack_extended(ids.a, num_bits_shift = 128)
        div = pack(ids.div, num_bits_shift = 128)

        quotient, remainder = divmod(a, div)

        quotient_split = split(quotient, num_bits_shift=128, length=6)

        ids.quotient.d0 = quotient_split[0]
        ids.quotient.d1 = quotient_split[1]
        ids.quotient.d2 = quotient_split[2]
        ids.quotient.d3 = quotient_split[3]
        ids.quotient.d4 = quotient_split[4]
        ids.quotient.d5 = quotient_split[5]

        remainder_split = split(remainder, num_bits_shift=128, length=3)
        ids.remainder.d0 = remainder_split[0]
        ids.remainder.d1 = remainder_split[1]
        ids.remainder.d2 = remainder_split[2]
    ```

* BREAKING CHANGE: optimization for instruction decoding [#942](https://github.com/lambdaclass/cairo-rs/pull/942):
    * Avoids copying immediate arguments to the `Instruction` structure, as they get inferred from the offset anyway
    * Breaking: removal of the field `Instruction::imm`

* Add missing `\n` character in traceback string [#997](https://github.com/lambdaclass/cairo-rs/pull/997)
    * BugFix: Add missing `\n` character after traceback lines when the filename is missing ("Unknown Location")

* 0.11 Support
    * Add missing hints [#1014](https://github.com/lambdaclass/cairo-rs/pull/1014):
        `BuiltinHintProcessor` now supports the following hints:
        ```python
            from starkware.cairo.common.cairo_secp.secp256r1_utils import SECP256R1_P as SECP_P 
        ```
        and: 
        ```python
            from starkware.cairo.common.cairo_secp.secp_utils import pack
            from starkware.python.math_utils import line_slope
            
            # Compute the slope.
            x0 = pack(ids.point0.x, PRIME)
            y0 = pack(ids.point0.y, PRIME)
            x1 = pack(ids.point1.x, PRIME)
            y1 = pack(ids.point1.y, PRIME)
            value = slope = line_slope(point1=(x0, y0), point2=(x1, y1), p=SECP_P)
        ```
    * Add missing hints on cairo_secp lib [#991](https://github.com/lambdaclass/cairo-rs/pull/991):
        `BuiltinHintProcessor` now supports the following hints:
        ```python
        from starkware.cairo.common.cairo_secp.secp_utils import pack
        from starkware.python.math_utils import div_mod, safe_div

        N = 0xfffffffffffffffffffffffffffffffebaaedce6af48a03bbfd25e8cd0364141
        x = pack(ids.x, PRIME) % N
        s = pack(ids.s, PRIME) % N
        value = res = div_mod(x, s, N)
        ```
        and: 
        ```python
        value = k = safe_div(res * s - x, N)
        ```
    * Layouts update [#874](https://github.com/lambdaclass/cairo-rs/pull/874)
    * Keccak builtin updated [#873](https://github.com/lambdaclass/cairo-rs/pull/873), [#883](https://github.com/lambdaclass/cairo-rs/pull/883)
    * Changes to `ec_op` [#876](https://github.com/lambdaclass/cairo-rs/pull/876)
    * Poseidon builtin [#875](https://github.com/lambdaclass/cairo-rs/pull/875)
    * Renamed Felt to Felt252 [#899](https://github.com/lambdaclass/cairo-rs/pull/899)
    * Added SegmentArenaBuiltinRunner [#913](https://github.com/lambdaclass/cairo-rs/pull/913)
    * Added `program_segment_size` argument to `verify_secure_runner` & `run_from_entrypoint` [#928](https://github.com/lambdaclass/cairo-rs/pull/928)
    * Added dynamic layout [#879](https://github.com/lambdaclass/cairo-rs/pull/879)
    * `get_segment_size` was exposed [#934](https://github.com/lambdaclass/cairo-rs/pull/934)

* Add missing hint on cairo_secp lib [#1006](https://github.com/lambdaclass/cairo-rs/pull/1006):

    `BuiltinHintProcessor` now supports the following hint:

    ```python
        ids.quad_bit = (
            8 * ((ids.scalar_v >> ids.m) & 1)
            + 4 * ((ids.scalar_u >> ids.m) & 1)
            + 2 * ((ids.scalar_v >> (ids.m - 1)) & 1)
            + ((ids.scalar_u >> (ids.m - 1)) & 1)
        )
    ```

* Add missing hint on cairo_secp lib [#1003](https://github.com/lambdaclass/cairo-rs/pull/1003):

    `BuiltinHintProcessor` now supports the following hint:

    ```python
        from starkware.cairo.common.cairo_secp.secp_utils import pack

        x = pack(ids.x, PRIME) % SECP_P
    ```

* Add missing hint on cairo_secp lib [#996](https://github.com/lambdaclass/cairo-rs/pull/996):

    `BuiltinHintProcessor` now supports the following hint:

    ```python
        from starkware.python.math_utils import div_mod
        value = x_inv = div_mod(1, x, SECP_P)
    ```

* Add missing hints on cairo_secp lib [#994](https://github.com/lambdaclass/cairo-rs/pull/994):

    `BuiltinHintProcessor` now supports the following hints:

    ```python
        from starkware.cairo.common.cairo_secp.secp_utils import pack
        from starkware.python.math_utils import div_mod, safe_div

        a = pack(ids.a, PRIME)
        b = pack(ids.b, PRIME)
        value = res = div_mod(a, b, N)
    ```

    ```python
        value = k_plus_one = safe_div(res * b - a, N) + 1
    ```

* Add missing hint on cairo_secp lib [#992](https://github.com/lambdaclass/cairo-rs/pull/992):

    `BuiltinHintProcessor` now supports the following hint:

    ```python
        from starkware.cairo.common.cairo_secp.secp_utils import pack

        q, r = divmod(pack(ids.val, PRIME), SECP_P)
        assert r == 0, f"verify_zero: Invalid input {ids.val.d0, ids.val.d1, ids.val.d2}."
        ids.q = q % PRIME
    ```

* Add missing hint on cairo_secp lib [#990](https://github.com/lambdaclass/cairo-rs/pull/990):

    `BuiltinHintProcessor` now supports the following hint:

    ```python
        from starkware.cairo.common.cairo_secp.secp_utils import pack

        slope = pack(ids.slope, PRIME)
        x = pack(ids.point.x, PRIME)
        y = pack(ids.point.y, PRIME)

        value = new_x = (pow(slope, 2, SECP_P) - 2 * x) % SECP_P
    ```

* Add missing hint on cairo_secp lib [#989](https://github.com/lambdaclass/cairo-rs/pull/989):

    `BuiltinHintProcessor` now supports the following hint:

    ```python
        from starkware.cairo.common.cairo_secp.secp_utils import SECP_P
        q, r = divmod(pack(ids.val, PRIME), SECP_P)
        assert r == 0, f"verify_zero: Invalid input {ids.val.d0, ids.val.d1, ids.val.d2}."
        ids.q = q % PRIME
    ```

* Add missing hint on cairo_secp lib [#986](https://github.com/lambdaclass/cairo-rs/pull/986):

    `BuiltinHintProcessor` now supports the following hint:

    ```python
        from starkware.cairo.common.cairo_secp.secp_utils import SECP_P, pack
        from starkware.python.math_utils import div_mod

        # Compute the slope.
        x = pack(ids.pt.x, PRIME)
        y = pack(ids.pt.y, PRIME)
        value = slope = div_mod(3 * x ** 2, 2 * y, SECP_P)
    ```

* Add missing hint on cairo_secp lib [#984](https://github.com/lambdaclass/cairo-rs/pull/984):

    `BuiltinHintProcessor` now supports the following hint:

    ```python
        from starkware.cairo.common.cairo_secp.secp_utils import SECP_P, pack
        from starkware.python.math_utils import div_mod

        # Compute the slope.
        x0 = pack(ids.pt0.x, PRIME)
        y0 = pack(ids.pt0.y, PRIME)
        x1 = pack(ids.pt1.x, PRIME)
        y1 = pack(ids.pt1.y, PRIME)
        value = slope = div_mod(y0 - y1, x0 - x1, SECP_P)
    ```

* Implement hints on uint384 lib (Part 2) [#971](https://github.com/lambdaclass/cairo-rs/pull/971)

    `BuiltinHintProcessor` now supports the following hint:

    ```python
        memory[ap] = 1 if 0 <= (ids.a.d2 % PRIME) < 2 ** 127 else 0
    ```

 * Add alternative hint code for hint on _block_permutation used by 0.10.3 whitelist [#958](https://github.com/lambdaclass/cairo-rs/pull/958)

     `BuiltinHintProcessor` now supports the following hint:

    ```python
        from starkware.cairo.common.keccak_utils.keccak_utils import keccak_func
        _keccak_state_size_felts = int(ids.KECCAK_STATE_SIZE_FELTS)
        assert 0 <= _keccak_state_size_felts < 100

        output_values = keccak_func(memory.get_range(
            ids.keccak_ptr - _keccak_state_size_felts, _keccak_state_size_felts))
        segments.write_arg(ids.keccak_ptr, output_values)
    ```

* Make  hints code `src/hint_processor/builtin_hint_processor/hint_code.rs` public [#988](https://github.com/lambdaclass/cairo-rs/pull/988)

* Implement hints on uint384 lib (Part 1) [#960](https://github.com/lambdaclass/cairo-rs/pull/960)

    `BuiltinHintProcessor` now supports the following hints:

    ```python
        def split(num: int, num_bits_shift: int, length: int):
        a = []
        for _ in range(length):
            a.append( num & ((1 << num_bits_shift) - 1) )
            num = num >> num_bits_shift
        return tuple(a)

        def pack(z, num_bits_shift: int) -> int:
            limbs = (z.d0, z.d1, z.d2)
            return sum(limb << (num_bits_shift * i) for i, limb in enumerate(limbs))

        a = pack(ids.a, num_bits_shift = 128)
        div = pack(ids.div, num_bits_shift = 128)
        quotient, remainder = divmod(a, div)

        quotient_split = split(quotient, num_bits_shift=128, length=3)
        assert len(quotient_split) == 3

        ids.quotient.d0 = quotient_split[0]
        ids.quotient.d1 = quotient_split[1]
        ids.quotient.d2 = quotient_split[2]

        remainder_split = split(remainder, num_bits_shift=128, length=3)
        ids.remainder.d0 = remainder_split[0]
        ids.remainder.d1 = remainder_split[1]
        ids.remainder.d2 = remainder_split[2]
    ```

    ```python
        ids.low = ids.a & ((1<<128) - 1)
        ids.high = ids.a >> 128
    ```

    ```python
            sum_d0 = ids.a.d0 + ids.b.d0
        ids.carry_d0 = 1 if sum_d0 >= ids.SHIFT else 0
        sum_d1 = ids.a.d1 + ids.b.d1 + ids.carry_d0
        ids.carry_d1 = 1 if sum_d1 >= ids.SHIFT else 0
        sum_d2 = ids.a.d2 + ids.b.d2 + ids.carry_d1
        ids.carry_d2 = 1 if sum_d2 >= ids.SHIFT else 0
    ```

    ```python
        from starkware.python.math_utils import isqrt

        def split(num: int, num_bits_shift: int, length: int):
            a = []
            for _ in range(length):
                a.append( num & ((1 << num_bits_shift) - 1) )
                num = num >> num_bits_shift
            return tuple(a)

        def pack(z, num_bits_shift: int) -> int:
            limbs = (z.d0, z.d1, z.d2)
            return sum(limb << (num_bits_shift * i) for i, limb in enumerate(limbs))

        a = pack(ids.a, num_bits_shift=128)
        root = isqrt(a)
        assert 0 <= root < 2 ** 192
        root_split = split(root, num_bits_shift=128, length=3)
        ids.root.d0 = root_split[0]
        ids.root.d1 = root_split[1]
        ids.root.d2 = root_split[2]
    ```

* Re-export the `cairo-felt` crate as `cairo_vm::felt` [#981](https://github.com/lambdaclass/cairo-rs/pull/981)
  * Removes the need of explicitly importing `cairo-felt` in downstream projects
  and helps ensure there is no version mismatch caused by that

* Implement hint on `uint256_mul_div_mod`[#957](https://github.com/lambdaclass/cairo-rs/pull/957)

    `BuiltinHintProcessor` now supports the following hint:

    ```python
    a = (ids.a.high << 128) + ids.a.low
    b = (ids.b.high << 128) + ids.b.low
    div = (ids.div.high << 128) + ids.div.low
    quotient, remainder = divmod(a * b, div)

    ids.quotient_low.low = quotient & ((1 << 128) - 1)
    ids.quotient_low.high = (quotient >> 128) & ((1 << 128) - 1)
    ids.quotient_high.low = (quotient >> 256) & ((1 << 128) - 1)
    ids.quotient_high.high = quotient >> 384
    ids.remainder.low = remainder & ((1 << 128) - 1)
    ids.remainder.high = remainder >> 128"
    ```

    Used by the common library function `uint256_mul_div_mod`

#### [0.3.0-rc1] - 2023-04-13
* Derive Deserialize for ExecutionResources [#922](https://github.com/lambdaclass/cairo-rs/pull/922)
* Remove builtin names from VirtualMachine.builtin_runners [#921](https://github.com/lambdaclass/cairo-rs/pull/921)
* Implemented hints on common/ec.cairo [#888](https://github.com/lambdaclass/cairo-rs/pull/888)
* Changed `Memory.insert` argument types [#902](https://github.com/lambdaclass/cairo-rs/pull/902)
* feat: implemented `Deserialize` on Program by changing builtins field type to enum [#896](https://github.com/lambdaclass/cairo-rs/pull/896)
* Effective size computation from the VM exposed [#887](https://github.com/lambdaclass/cairo-rs/pull/887)
* Wasm32 Support! [#828](https://github.com/lambdaclass/cairo-rs/pull/828), [#893](https://github.com/lambdaclass/cairo-rs/pull/893)
* `MathError` added for math operation [#855](https://github.com/lambdaclass/cairo-rs/pull/855)
* Check for overflows in relocatable operations [#859](https://github.com/lambdaclass/cairo-rs/pull/859)
* Use `Relocatable` instead of `&MaybeRelocatable` in `load_data` and `get_range`[#860](https://github.com/lambdaclass/cairo-rs/pull/860) [#867](https://github.com/lambdaclass/cairo-rs/pull/867)
* Memory-related errors moved to `MemoryError` [#854](https://github.com/lambdaclass/cairo-rs/pull/854)
    * Removed unused error variants
    * Moved memory-related error variants to `MemoryError`
    * Changed memory getters to return `MemoryError` instead of `VirtualMachineError`
    * Changed all memory-related errors in hint from `HintError::Internal(VmError::...` to `HintError::Memory(MemoryError::...`
* feat: Builder pattern for `VirtualMachine` [#820](https://github.com/lambdaclass/cairo-rs/pull/820)
* Simplified `Memory::get` return type to `Option` [#852](https://github.com/lambdaclass/cairo-rs/pull/852)
* Improved idenitifier variable error handling [#851](https://github.com/lambdaclass/cairo-rs/pull/851)
* `CairoRunner::write_output` now prints missing and relocatable values [#853](https://github.com/lambdaclass/cairo-rs/pull/853)
* `VirtualMachineError::FailedToComputeOperands` error message expanded [#848](https://github.com/lambdaclass/cairo-rs/pull/848)
* Builtin names made public [#849](https://github.com/lambdaclass/cairo-rs/pull/849)
* `secure_run` flag moved to `CairoRunConfig` struct [#832](https://github.com/lambdaclass/cairo-rs/pull/832)
* `vm_core` error types revised and iimplemented `AddAssign` for `Relocatable` [#837](https://github.com/lambdaclass/cairo-rs/pull/837)
* `to_bigint` and `to_biguint` deprecated [#757](https://github.com/lambdaclass/cairo-rs/pull/757)
* `Memory` moved into `MemorySegmentManager` [#830](https://github.com/lambdaclass/cairo-rs/pull/830)
    * To reduce the complexity of the VM's memory and enforce proper usage (as the memory and its segment manager are now a "unified" entity)
    * Removed `memory` field from `VirtualMachine`
    * Added `memory` field to `MemorySegmentManager`
    * Removed `Memory` argument from methods where `MemorySegmentManager` is also an argument
    * Added test macro `segments` (an extension of the `memory` macro)
* `Display` trait added to Memory struct [#812](https://github.com/lambdaclass/cairo-rs/pull/812)
* feat: Extensible VirtualMachineError and removed PartialEq trait [#783](https://github.com/lambdaclass/cairo-rs/pull/783)
    * `VirtualMachineError::Other(anyhow::Error)` was added to allow to returning custom errors when using `cairo-rs`
    * The `PartialEq` trait was removed from the `VirtualMachineError` enum
* VM hooks added as a conditional feature [#761](https://github.com/lambdaclass/cairo-rs/pull/761)
    * Cairo-rs based testing tools such as cairo-foundry or those built by FuzzingLabs need access to the state of the VM at specific points during the execution.
    * This PR adds the possibility for users of the cairo-rs lib to execute their custom additional code during the program execution.
    * The Rust "feature" mechanism was used in order to guarantee that this ability is only available when the lib user needs it, and is not compiled when it's not required.
    * Three hooks were created:
        * before the first step
        * before each step
        * after each step
* ExecutionResource operations: add and substract [#774](https://github.com/lambdaclass/cairo-rs/pull/774), multiplication [#908](https://github.com/lambdaclass/cairo-rs/pull/908) , and `AddAssign` [#914](https://github.com/lambdaclass/cairo-rs/pull/914)

* Move `Memory` into `MemorySegmentManager` [#830](https://github.com/lambdaclass/cairo-rs/pull/830)
    * Structural changes:
        * Remove `memory: Memory` field from `VirtualMachine`
        * Add `memory: Memory` field to `MemorySegmentManager`
    * As a result of this, multiple public methods' signatures changed:
        * `BuiltinRunner` (and its inner enum types):
            * `initialize_segments(&mut self, segments: &mut MemorySegmentManager, memory: &mut Memory)` -> `initialize_segments(&mut self, segments: &mut MemorySegmentManager)`
            * `final_stack(&mut self, segments: &MemorySegmentManager, memory: &Memory, stack_pointer: Relocatable) -> Result<Relocatable, RunnerError>` -> `final_stack(&mut self, segments: &MemorySegmentManager, stack_pointer: Relocatable) -> Result<Relocatable, RunnerError>`
        * `MemorySegmentManager`
            * `add(&mut self, memory: &mut Memory) -> Relocatable` -> `add(&mut self) -> Relocatable`
            * `add_temporary_segment(&mut self, memory: &mut Memory) -> Relocatable` -> `add_temporary_segment(&mut self) -> Relocatable`
            * `load_data(&mut self, memory: &mut Memory, ptr: &MaybeRelocatable, data: &Vec<MaybeRelocatable>) -> Result<MaybeRelocatable, MemoryError>` -> `load_data(&mut self, ptr: &MaybeRelocatable, data: &Vec<MaybeRelocatable>) -> Result<MaybeRelocatable, MemoryError>`
            * `compute_effective_sizes(&mut self, memory: &Memory) -> &Vec<usize>` -> `compute_effective_sizes(&mut self) -> &Vec<usize>`
            * `gen_arg(&mut self, arg: &dyn Any, memory: &mut Memory) -> Result<MaybeRelocatable, VirtualMachineError>` -> `gen_arg(&mut self, arg: &dyn Any) -> Result<MaybeRelocatable, VirtualMachineError>`
            * `gen_cairo_arg(&mut self, arg: &CairoArg, memory: &mut Memory) -> Result<MaybeRelocatable, VirtualMachineError>` -> `gen_cairo_arg(&mut self, arg: &CairoArg) -> Result<MaybeRelocatable, VirtualMachineError>`
            * `write_arg(&mut self, memory: &mut Memory, ptr: &Relocatable, arg: &dyn Any) -> Result<MaybeRelocatable, MemoryError>` -> `write_arg(&mut self, ptr: &Relocatable, arg: &dyn Any) -> Result<MaybeRelocatable, MemoryError>`

* Refactor `Memory::relocate memory` [#784](https://github.com/lambdaclass/cairo-rs/pull/784)
    * Bugfixes:
        * `Memory::relocate_memory` now moves data in the temporary memory relocated by a relocation rule to the real memory
    * Aditional Notes:
        * When relocating temporary memory produces clashes with pre-existing values in the real memory, an InconsistentMemory error is returned instead of keeping the last inserted value. This differs from the original implementation.

* Restrict addresses to Relocatable + fix some error variants used in signature.rs [#792](https://github.com/lambdaclass/cairo-rs/pull/792)
    * Public Api Changes:
        * Change `ValidationRule` inner type to `Box<dyn Fn(&Memory, &Relocatable) -> Result<Vec<Relocatable>, MemoryError>>`.
        * Change `validated_addresses` field of `Memory` to `HashSet<Relocatable>`.
        * Change `validate_memory_cell(&mut self, address: &MaybeRelocatable) -> Result<(), MemoryError>` to `validate_memory_cell(&mut self, addr: &Relocatable) -> Result<(), MemoryError>`.

* Add `VmException` to `CairoRunner::run_from_entrypoint`[#775](https://github.com/lambdaclass/cairo-rs/pull/775)
    * Public Api Changes:
        * Change error return type of `CairoRunner::run_from_entrypoint` to `CairoRunError`.
        * Convert `VirtualMachineError`s outputed during the vm run to `VmException` in `CairoRunner::run_from_entrypoint`.
        * Make `VmException` fields public

* Fix `BuiltinRunner::final_stack` and remove quick fix [#778](https://github.com/lambdaclass/cairo-rs/pull/778)
    * Public Api changes:
        * Various changes to public `BuiltinRunner` method's signatures:
            * `final_stack(&self, vm: &VirtualMachine, pointer: Relocatable) -> Result<(Relocatable, usize), RunnerError>` to `final_stack(&mut self, segments: &MemorySegmentManager, memory: &Memory, pointer: Relocatable) -> Result<Relocatable,RunnerError>`.
            * `get_used_cells(&self, vm: &VirtualMachine) -> Result<usize, MemoryError>` to  `get_used_cells(&self, segments: &MemorySegmentManager) -> Result<usize, MemoryError>`.
            * `get_used_instances(&self, vm: &VirtualMachine) -> Result<usize, MemoryError>` to `get_used_instances(&self, segments: &MemorySegmentManager) -> Result<usize, MemoryError>`.
    * Bugfixes:
        * `BuiltinRunner::final_stack` now updates the builtin's stop_ptr instead of returning it. This replaces the bugfix on PR #768.

#### [0.1.3] - 2023-01-26
* Add secure_run flag + integrate verify_secure_runner into cairo-run [#771](https://github.com/lambdaclass/cairo-rs/pull/777)
    * Public Api changes:
        * Add command_line argument `secure_run`
        * Add argument `secure_run: Option<bool>` to `cairo_run`
        * `verify_secure_runner` is now called inside `cairo-run` when `secure_run` is set to true or when it not set and the run is not on `proof_mode`
    * Bugfixes:
        * `EcOpBuiltinRunner::deduce_memory_cell` now checks that both points are on the curve instead of only the first one
        * `EcOpBuiltinRunner::deduce_memory_cell` now returns the values of the point coordinates instead of the indices when a `PointNotOnCurve` error is returned

* Refactor `Refactor verify_secure_runner` [#768](https://github.com/lambdaclass/cairo-rs/pull/768)
    * Public Api changes:
        * Remove builtin name from the return value of `BuiltinRunner::get_memory_segment_addresses`
        * Simplify the return value of `CairoRunner::get_builtin_segments_info` to `Vec<(usize, usize)>`
        * CairoRunner::read_return_values now receives a mutable reference to VirtualMachine
    * Bugfixes:
        * CairoRunner::read_return_values now updates the `stop_ptr` of each builtin after calling `BuiltinRunner::final_stack`

* Use CairoArg enum instead of Any in CairoRunner::run_from_entrypoint [#686](https://github.com/lambdaclass/cairo-rs/pull/686)
    * Public Api changes:
        * Remove `Result` from `MaybeRelocatable::mod_floor`, it now returns a `MaybeRelocatable`
        * Add struct `CairoArg`
        * Change `arg` argument of `CairoRunner::run_from_entrypoint` from `Vec<&dyn Any>` to `&[&CairoArg]`
        * Remove argument `typed_args` from `CairoRunner::run_from_entrypoint`
        * Remove no longer used method `gen_typed_arg` from `VirtualMachine` & `MemorySegmentManager`
        * Add methods `MemorySegmentManager::gen_cairo_arg` & `MemorySegmentManager::write_simple_args` as typed counterparts to `MemorySegmentManager::gen_arg` & `MemorySegmentManager::write_arg`

#### [0.1.1] - 2023-01-11

* Add input file contents to traceback [#666](https://github.com/lambdaclass/cairo-rs/pull/666/files)
    * Public Api changes:
        * `VirtualMachineError` enum variants containing `MaybeRelocatable` and/or `Relocatable` values now use the `Display` format instead of `Debug` in their `Display` implementation
        * `get_traceback` now adds the source code line to each traceback entry
* Use hint location instead of instruction location when building VmExceptions from hint failure [#673](https://github.com/lambdaclass/cairo-rs/pull/673/files)
    * Public Api changes:
        * `hints` field added to `InstructionLocation`
        * `Program.instruction_locations` type changed from `Option<HashMap<usize, Location>>` to `Option<HashMap<usize, InstructionLocation>>`
        * `VirtualMachineError`s produced by `HintProcessor::execute_hint()` will be wrapped in a `VirtualMachineError::Hint` error containing their hint_index
        * `get_location()` now receives an an optional usize value `hint_index`, used to obtain hint locations
* Default implementation of compile_hint [#680](https://github.com/lambdaclass/cairo-rs/pull/680)
    * Internal changes:
        * Make the `compile_hint` implementation which was in the `BuiltinHintProcessor` the default implementation in the trait.
* Add new error type `HintError` [#676](https://github.com/lambdaclass/cairo-rs/pull/676)
    * Public Api changes:
        * `HintProcessor::execute_hint()` now returns a `HintError` instead of a `VirtualMachineError`
        * Helper functions on `hint_processor_utils.rs` now return a `HintError`
* Change the Dictionary used in dict hints to store MaybeRelocatable instead of BigInt [#687](https://github.com/lambdaclass/cairo-rs/pull/687)
    * Public Api changes:
        * `DictManager`, its dictionaries, and all dict module hints implemented in rust now use `MaybeRelocatable` for keys and values instead of `BigInt`
        * Add helper functions that allow extracting ids variables as `MaybeRelocatable`: `get_maybe_relocatable_from_var_name` & `get_maybe_relocatable_from_reference`
        * Change inner value type of dict-related `HintError` variants to `MaybeRelocatable`

* Implement `substitute_error_message_attribute_references` [#689] (https://github.com/lambdaclass/cairo-rs/pull/689)
    * Public Api changes:
        * Remove `error_message_attributes` field from `VirtualMachine`, and `VirtualMachine::new`
        * Add `flow_tracking_data` field to `Attribute`
        * `get_error_attr_value` now replaces the references in the error message with the corresponding cairo values.
        * Remove duplicated handling of error attribute messages leading to duplicated into in the final error display.
* Fix multiplicative inverse bug [#697](https://github.com/lambdaclass/cairo-rs/pull/697) [#698](https://github.com/lambdaclass/cairo-rs/pull/698). The VM was using integer division rather than prime field inverse when deducing `op0` or `op1` for the multiplication opcode

#### [0.1.0] - 2022-12-30
* Add traceback to VmException [#657](https://github.com/lambdaclass/cairo-rs/pull/657)
    * Public API changes:
        * `traceback` field added to `VmException` struct
        * `pub fn from_vm_error(runner: &CairoRunner, error: VirtualMachineError, pc: usize) -> Self` is now `pub fn from_vm_error(runner: &CairoRunner, vm: &VirtualMachine, error: VirtualMachineError) -> Self`
        * `pub fn get_location(pc: &usize, runner: &CairoRunner) -> Option<Location>` is now `pub fn get_location(pc: usize, runner: &CairoRunner) -> Option<Location>`
        * `pub fn decode_instruction(encoded_instr: i64, mut imm: Option<BigInt>) -> Result<instruction::Instruction, VirtualMachineError>` is now `pub fn decode_instruction(encoded_instr: i64, mut imm: Option<&BigInt>) -> Result<instruction::Instruction, VirtualMachineError>`
        * `VmException` fields' string format now mirrors their cairo-lang counterparts.<|MERGE_RESOLUTION|>--- conflicted
+++ resolved
@@ -2,14 +2,12 @@
 
 #### Upcoming Changes
 
-<<<<<<< HEAD
 * feat: `Felt252` now uses _lambdaworks_' `FieldElement` internally
   * BREAKING: some methods of `Felt252` were removed, namely: `modpow` and `to_bytes_be`
   
-=======
 * fix: change error returned when subtracting two `MaybeRelocatable`s to better reflect the cause [#1271](https://github.com/lambdaclass/cairo-rs/pull/1271)
 
->>>>>>> d3322072
+
 #### [0.6.0] - 2023-6-18
 
 * fix: `dibit` hint no longer fails when called with an `m` of zero [#1247](https://github.com/lambdaclass/cairo-rs/pull/1247)
