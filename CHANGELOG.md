--- conflicted
+++ resolved
@@ -2,14 +2,12 @@
 
 #### Upcoming Changes
 
-<<<<<<< HEAD
 * Make the VM able to run `CasmContractClass` files [#1098](https://github.com/lambdaclass/cairo-rs/pull/1098)
 
   * Implement `TryFrom<CasmContractClass> for Program`
   * Add `Cairo1HintProcessor`
-=======
+
 * Add `CairoRunner::get_program method` [#1123](https://github.com/lambdaclass/cairo-rs/pull/1123):
->>>>>>> 06f4c198
 
 * Use to_signed_felt as function for felt252 as BigInt within [-P/2, P/2] range and use to_bigint as function for representation as BigInt. [#1100](https://github.com/lambdaclass/cairo-rs/pull/1100)
 
