%builtins output range_check
from starkware.cairo.common.math import signed_div_rem, assert_le
from starkware.cairo.common.serialize import serialize_word

<<<<<<< HEAD
func signed_div_rem_man{range_check_ptr}(value, div, bound) -> (q, r):
    let r = [range_check_ptr]
    let biased_q = [range_check_ptr + 1]  # == q + bound.
    let range_check_ptr = range_check_ptr + 2
=======
func signed_div_rem_man{range_check_ptr}(value, div, bound) -> (q: felt, r: felt) {
    let r = [range_check_ptr];
    let biased_q = [range_check_ptr + 1];  // == q + bound.
    let range_check_ptr = range_check_ptr + 2;
>>>>>>> b445979b
    %{
        from starkware.cairo.common.math_utils import as_int, assert_integer

        assert_integer(ids.div)
        assert 0 < ids.div <= PRIME // range_check_builtin.bound, \
            f'div={hex(ids.div)} is out of the valid range.'

        assert_integer(ids.bound)
        assert ids.bound <= range_check_builtin.bound // 2, \
            f'bound={hex(ids.bound)} is out of the valid range.'

        int_value = as_int(ids.value, PRIME)
        q, ids.r = divmod(int_value, ids.div)

        assert -ids.bound <= q < ids.bound, \
            f'{int_value} / {ids.div} = {q} is out of the range [{-ids.bound}, {ids.bound}).'

        ids.biased_q = q + ids.bound
    %}
<<<<<<< HEAD
    let q = biased_q - bound
    assert value = q * div + r
    assert_le(r, div - 1)
    assert_le(biased_q, 2 * bound - 1)
    return (q, r)
end

func main{output_ptr: felt*, range_check_ptr: felt}():
     let (q_negative_expected, r_negative_expected) = signed_div_rem(-10, 3, 29)
     let (q_negative, r_negative) = signed_div_rem_man(-10, 3, 29)
     assert q_negative_expected = q_negative
     assert r_negative_expected = r_negative
     serialize_word(q_negative_expected)
     serialize_word(q_negative)
     serialize_word(r_negative_expected)
     serialize_word(r_negative)

     let (q_expected, r_expected) = signed_div_rem(10, 3, 29)
     let (q, r) = signed_div_rem_man(10, 3, 29)
     assert q_expected = q
     assert r_expected = r
     return ()
end
=======
    let q = biased_q - bound;
    assert value = q * div + r;
    assert_le(r, div - 1);
    assert_le(biased_q, 2 * bound - 1);
    return (q, r);
}

func main{output_ptr: felt*, range_check_ptr: felt}() {
    let (q_negative_expected, r_negative_expected) = signed_div_rem(-10, 3, 29);
    let (q_negative, r_negative) = signed_div_rem_man(-10, 3, 29);
    assert q_negative_expected = q_negative;
    assert r_negative_expected = r_negative;
    serialize_word(q_negative_expected);
    serialize_word(q_negative);
    serialize_word(r_negative_expected);
    serialize_word(r_negative);

    let (q_expected, r_expected) = signed_div_rem(-10, 3, 29);
    let (q, r) = signed_div_rem_man(-10, 3, 29);
    assert q_expected = q;
    assert r_expected = r;
    return ();
}
>>>>>>> b445979b
<|MERGE_RESOLUTION|>--- conflicted
+++ resolved
@@ -2,17 +2,10 @@
 from starkware.cairo.common.math import signed_div_rem, assert_le
 from starkware.cairo.common.serialize import serialize_word
 
-<<<<<<< HEAD
-func signed_div_rem_man{range_check_ptr}(value, div, bound) -> (q, r):
-    let r = [range_check_ptr]
-    let biased_q = [range_check_ptr + 1]  # == q + bound.
-    let range_check_ptr = range_check_ptr + 2
-=======
 func signed_div_rem_man{range_check_ptr}(value, div, bound) -> (q: felt, r: felt) {
     let r = [range_check_ptr];
     let biased_q = [range_check_ptr + 1];  // == q + bound.
     let range_check_ptr = range_check_ptr + 2;
->>>>>>> b445979b
     %{
         from starkware.cairo.common.math_utils import as_int, assert_integer
 
@@ -32,31 +25,6 @@
 
         ids.biased_q = q + ids.bound
     %}
-<<<<<<< HEAD
-    let q = biased_q - bound
-    assert value = q * div + r
-    assert_le(r, div - 1)
-    assert_le(biased_q, 2 * bound - 1)
-    return (q, r)
-end
-
-func main{output_ptr: felt*, range_check_ptr: felt}():
-     let (q_negative_expected, r_negative_expected) = signed_div_rem(-10, 3, 29)
-     let (q_negative, r_negative) = signed_div_rem_man(-10, 3, 29)
-     assert q_negative_expected = q_negative
-     assert r_negative_expected = r_negative
-     serialize_word(q_negative_expected)
-     serialize_word(q_negative)
-     serialize_word(r_negative_expected)
-     serialize_word(r_negative)
-
-     let (q_expected, r_expected) = signed_div_rem(10, 3, 29)
-     let (q, r) = signed_div_rem_man(10, 3, 29)
-     assert q_expected = q
-     assert r_expected = r
-     return ()
-end
-=======
     let q = biased_q - bound;
     assert value = q * div + r;
     assert_le(r, div - 1);
@@ -74,10 +42,9 @@
     serialize_word(r_negative_expected);
     serialize_word(r_negative);
 
-    let (q_expected, r_expected) = signed_div_rem(-10, 3, 29);
-    let (q, r) = signed_div_rem_man(-10, 3, 29);
+    let (q_expected, r_expected) = signed_div_rem(10, 3, 29);
+    let (q, r) = signed_div_rem_man(10, 3, 29);
     assert q_expected = q;
     assert r_expected = r;
     return ();
-}
->>>>>>> b445979b
+}