use crate::{
    hint_processor::{
        builtin_hint_processor::{
            blake2s_hash::{blake2s_compress, IV},
            hint_utils::{get_ptr_from_var_name, get_relocatable_from_var_name},
        },
        hint_processor_definition::HintReference,
        hint_processor_utils::felt_to_u32,
    },
    serde::deserialize_program::ApTracking,
    types::relocatable::{MaybeRelocatable, Relocatable},
    vm::{errors::vm_errors::VirtualMachineError, vm_core::VirtualMachine},
};
use felt::{Felt, NewFelt};
use num_traits::ToPrimitive;
use std::{borrow::Cow, collections::HashMap};

fn get_fixed_size_u32_array<const T: usize>(
    h_range: &Vec<Cow<Felt>>,
) -> Result<[u32; T], VirtualMachineError> {
    let mut u32_vec = Vec::<u32>::with_capacity(h_range.len());
    for num in h_range {
        u32_vec.push(num.to_u32().ok_or(VirtualMachineError::BigintToU32Fail)?);
    }
    u32_vec
        .try_into()
        .map_err(|_| VirtualMachineError::FixedSizeArrayFail(T))
}

fn get_maybe_relocatable_array_from_u32(array: &Vec<u32>) -> Vec<MaybeRelocatable> {
    let mut new_array = Vec::<MaybeRelocatable>::with_capacity(array.len());
    for element in array {
        new_array.push(MaybeRelocatable::from(Felt::new(*element)));
    }
    new_array
}

fn get_maybe_relocatable_array_from_felt(array: &[Felt]) -> Vec<MaybeRelocatable> {
    array.iter().map(MaybeRelocatable::from).collect()
}
/*Helper function for the Cairo blake2s() implementation.
Computes the blake2s compress function and fills the value in the right position.
output_ptr should point to the middle of an instance, right after initial_state, message, t, f,
which should all have a value at this point, and right before the output portion which will be
written by this function.*/
fn compute_blake2s_func(
    vm: &mut VirtualMachine,
    output_rel: Relocatable,
) -> Result<(), VirtualMachineError> {
    let h = get_fixed_size_u32_array::<8>(&vm.get_integer_range(&(output_rel.sub_usize(26)?), 8)?)?;
    let message =
        get_fixed_size_u32_array::<16>(&vm.get_integer_range(&(output_rel.sub_usize(18)?), 16)?)?;
    let t = felt_to_u32(vm.get_integer(&output_rel.sub_usize(2)?)?.as_ref())?;
    let f = felt_to_u32(vm.get_integer(&output_rel.sub_usize(1)?)?.as_ref())?;
    let new_state =
        get_maybe_relocatable_array_from_u32(&blake2s_compress(&h, &message, t, 0, f, 0));
    let output_ptr = MaybeRelocatable::RelocatableValue(output_rel);
    vm.load_data(&output_ptr, &new_state)
        .map_err(VirtualMachineError::MemoryError)?;
    Ok(())
}

/* Implements hint:
   from starkware.cairo.common.cairo_blake2s.blake2s_utils import compute_blake2s_func
   compute_blake2s_func(segments=segments, output_ptr=ids.output)
*/
pub fn compute_blake2s(
    vm: &mut VirtualMachine,
    ids_data: &HashMap<String, HintReference>,
    ap_tracking: &ApTracking,
) -> Result<(), VirtualMachineError> {
    let output = get_ptr_from_var_name("output", vm, ids_data, ap_tracking)?;
    compute_blake2s_func(vm, output)
}

/* Implements Hint:
    # Add dummy pairs of input and output.
    from starkware.cairo.common.cairo_blake2s.blake2s_utils import IV, blake2s_compress

    _n_packed_instances = int(ids.N_PACKED_INSTANCES)
    assert 0 <= _n_packed_instances < 20
    _blake2s_input_chunk_size_felts = int(ids.INPUT_BLOCK_FELTS)
    assert 0 <= _blake2s_input_chunk_size_felts < 100

    message = [0] * _blake2s_input_chunk_size_felts
    modified_iv = [IV[0] ^ 0x01010020] + IV[1:]
    output = blake2s_compress(
        message=message,
        h=modified_iv,
        t0=0,
        t1=0,
        f0=0xffffffff,
        f1=0,
    )
    padding = (modified_iv + message + [0, 0xffffffff] + output) * (_n_packed_instances - 1)
    segments.write_arg(ids.blake2s_ptr_end, padding)
*/
pub fn finalize_blake2s(
    vm: &mut VirtualMachine,
    ids_data: &HashMap<String, HintReference>,
    ap_tracking: &ApTracking,
) -> Result<(), VirtualMachineError> {
    const N_PACKED_INSTANCES: usize = 7;
    let blake2s_ptr_end = get_ptr_from_var_name("blake2s_ptr_end", vm, ids_data, ap_tracking)?;
    let message: [u32; 16] = [0; 16];
    let mut modified_iv = IV;
    modified_iv[0] = IV[0] ^ 0x01010020;
    let output = blake2s_compress(&modified_iv, &message, 0, 0, 0xffffffff, 0);
    let mut padding = modified_iv.to_vec();
    padding.extend(message);
    padding.extend([0, 0xffffffff]);
    padding.extend(output);
    let padding = padding.as_slice();
    let mut full_padding = Vec::<u32>::with_capacity(padding.len() * N_PACKED_INSTANCES);
    for _ in 0..N_PACKED_INSTANCES - 1 {
        full_padding.extend_from_slice(padding);
    }
    let data = get_maybe_relocatable_array_from_u32(&full_padding);
    vm.load_data(&MaybeRelocatable::RelocatableValue(blake2s_ptr_end), &data)
        .map_err(VirtualMachineError::MemoryError)?;
    Ok(())
}

/* Implements Hint:
    B = 32
    MASK = 2 ** 32 - 1
    segments.write_arg(ids.data, [(ids.low >> (B * i)) & MASK for i in range(4)])
    segments.write_arg(ids.data + 4, [(ids.high >> (B * i)) & MASK for i in range(4)])
*/
pub fn blake2s_add_uint256(
    vm: &mut VirtualMachine,
    ids_data: &HashMap<String, HintReference>,
    ap_tracking: &ApTracking,
) -> Result<(), VirtualMachineError> {
    //Get variables from ids
    let data_ptr = get_ptr_from_var_name("data", vm, ids_data, ap_tracking)?;
    let low_addr = get_relocatable_from_var_name("low", vm, ids_data, ap_tracking)?;
    let high_addr = get_relocatable_from_var_name("high", vm, ids_data, ap_tracking)?;
    let low = vm.get_integer(&low_addr)?.into_owned();
    let high = vm.get_integer(&high_addr)?.into_owned();
    //Main logic
    //Declare constant
    const MASK: u32 = u32::MAX;
    const B: u32 = 32;
    //Convert MASK to felt
    let mask = Felt::new(MASK);
    //Build first batch of data
    let mut inner_data = Vec::<Felt>::new();
    for i in 0..4 {
        inner_data.push((&low >> (B * i)) & &mask);
    }
    //Insert first batch of data
<<<<<<< HEAD
    let data = get_maybe_relocatable_array_from_felt(&inner_data);
    vm.load_data(&MaybeRelocatable::RelocatableValue(data_ptr.clone()), &data)
=======
    let data = get_maybe_relocatable_array_from_bigint(&inner_data);
    vm.load_data(&MaybeRelocatable::RelocatableValue(data_ptr), data)
>>>>>>> b445979b
        .map_err(VirtualMachineError::MemoryError)?;
    //Build second batch of data
    let mut inner_data = Vec::<Felt>::new();
    for i in 0..4 {
        inner_data.push((&high >> (B * i)) & &mask);
    }
    //Insert second batch of data
    let data = get_maybe_relocatable_array_from_felt(&inner_data);
    vm.load_data(
        &MaybeRelocatable::RelocatableValue(data_ptr).add_usize(4),
        &data,
    )
    .map_err(VirtualMachineError::MemoryError)?;
    Ok(())
}

/* Implements Hint:
    B = 32
    MASK = 2 ** 32 - 1
    segments.write_arg(ids.data, [(ids.high >> (B * (3 - i))) & MASK for i in range(4)])
    segments.write_arg(ids.data + 4, [(ids.low >> (B * (3 - i))) & MASK for i in range(4)])
*/
pub fn blake2s_add_uint256_bigend(
    vm: &mut VirtualMachine,
    ids_data: &HashMap<String, HintReference>,
    ap_tracking: &ApTracking,
) -> Result<(), VirtualMachineError> {
    //Get variables from ids
    let data_ptr = get_ptr_from_var_name("data", vm, ids_data, ap_tracking)?;
    let low_addr = get_relocatable_from_var_name("low", vm, ids_data, ap_tracking)?;
    let high_addr = get_relocatable_from_var_name("high", vm, ids_data, ap_tracking)?;
    let low = vm.get_integer(&low_addr)?.into_owned();
    let high = vm.get_integer(&high_addr)?.into_owned();
    //Main logic
    //Declare constant
    const MASK: u32 = u32::MAX as u32;
    const B: u32 = 32;
    //Convert MASK to felt
    let mask = Felt::new(MASK);
    //Build first batch of data
    let mut inner_data = Vec::<Felt>::new();
    for i in 0..4 {
        inner_data.push((&high >> (B * (3 - i))) & &mask);
    }
    //Insert first batch of data
<<<<<<< HEAD
    let data = get_maybe_relocatable_array_from_felt(&inner_data);
    vm.load_data(&MaybeRelocatable::RelocatableValue(data_ptr.clone()), &data)
=======
    let data = get_maybe_relocatable_array_from_bigint(&inner_data);
    vm.load_data(&MaybeRelocatable::RelocatableValue(data_ptr), data)
>>>>>>> b445979b
        .map_err(VirtualMachineError::MemoryError)?;
    //Build second batch of data
    let mut inner_data = Vec::<Felt>::new();
    for i in 0..4 {
        inner_data.push((&low >> (B * (3 - i))) & &mask);
    }
    //Insert second batch of data
    let data = get_maybe_relocatable_array_from_felt(&inner_data);
    vm.load_data(
        &MaybeRelocatable::RelocatableValue(data_ptr).add_usize(4),
        &data,
    )
    .map_err(VirtualMachineError::MemoryError)?;
    Ok(())
}

#[cfg(test)]
mod tests {
    use super::*;
    use crate::{
        any_box,
        hint_processor::{
            builtin_hint_processor::builtin_hint_processor_definition::{
                BuiltinHintProcessor, HintProcessorData,
            },
            hint_processor_definition::HintProcessor,
        },
        relocatable,
        types::exec_scope::ExecutionScopes,
        utils::test_utils::*,
        vm::{
            errors::memory_errors::MemoryError, vm_core::VirtualMachine, vm_memory::memory::Memory,
        },
    };
    use std::any::Any;

    #[test]
    fn compute_blake2s_output_offset_zero() {
        let hint_code = "from starkware.cairo.common.cairo_blake2s.blake2s_utils import compute_blake2s_func\ncompute_blake2s_func(segments=segments, output_ptr=ids.output)";
        //Create vm
        let mut vm = vm!();
        //Initialize fp
        vm.run_context.fp = 1;
        //Insert ids into memory (output)
        vm.memory = memory![((1, 0), (2, 5))];
        //Create hint data
        let ids_data = ids_data!["output"];
        //Execute the hint
        assert_eq!(
            run_hint!(vm, ids_data, hint_code),
            Err(VirtualMachineError::CantSubOffset(5, 26))
        );
    }

    #[test]
    fn compute_blake2s_output_empty_segment() {
        let hint_code = "from starkware.cairo.common.cairo_blake2s.blake2s_utils import compute_blake2s_func\ncompute_blake2s_func(segments=segments, output_ptr=ids.output)";
        //Create vm
        let mut vm = vm!();
        //Initialize fp
        vm.run_context.fp = 1;
        //Insert ids into memory (output)
        vm.memory = memory![((1, 0), (2, 26))];
        add_segments!(vm, 1);
        //Create hint data
        let ids_data = ids_data!["output"];
        //Execute the hint
        assert_eq!(
            run_hint!(vm, ids_data, hint_code),
            Err(VirtualMachineError::ExpectedInteger(
                MaybeRelocatable::from((2, 0))
            ))
        );
    }

    #[test]
    fn compute_blake2s_output_not_relocatable() {
        let hint_code = "from starkware.cairo.common.cairo_blake2s.blake2s_utils import compute_blake2s_func\ncompute_blake2s_func(segments=segments, output_ptr=ids.output)";
        //Create vm
        let mut vm = vm!();
        //Initialize fp
        vm.run_context.fp = 1;
        //Insert ids into memory (output)
        vm.memory = memory![((1, 0), 12)];
        //Create hint data
        let ids_data = ids_data!["output"];
        //Execute the hint
        assert_eq!(
            run_hint!(vm, ids_data, hint_code),
            Err(VirtualMachineError::ExpectedRelocatable(
                MaybeRelocatable::from((1, 0))
            ))
        );
    }

    #[test]
    fn compute_blake2s_output_input_bigger_than_u32() {
        let hint_code = "from starkware.cairo.common.cairo_blake2s.blake2s_utils import compute_blake2s_func\ncompute_blake2s_func(segments=segments, output_ptr=ids.output)";
        //Create vm
        let mut vm = vm!();
        //Initialize fp
        //Insert ids into memory
        vm.run_context.fp = 1;
        vm.memory = memory![
            ((1, 0), (2, 26)),
            ((2, 0), 7842562439562793675803603603688959_i128),
            ((2, 1), 7842562439562793675803603603688959_i128),
            ((2, 2), 7842562439562793675803603603688959_i128),
            ((2, 3), 7842562439562793675803603603688959_i128),
            ((2, 4), 7842562439562793675803603603688959_i128),
            ((2, 5), 7842562439562793675803603603688959_i128),
            ((2, 6), 7842562439562793675803603603688959_i128),
            ((2, 7), 7842562439562793675803603603688959_i128)
        ];
        //Create hint data
        let ids_data = ids_data!["output"];
        //Execute the hint
        assert_eq!(
            run_hint!(vm, ids_data, hint_code),
            Err(VirtualMachineError::BigintToU32Fail)
        );
    }

    #[test]
    fn compute_blake2s_output_input_relocatable() {
        let hint_code = "from starkware.cairo.common.cairo_blake2s.blake2s_utils import compute_blake2s_func\ncompute_blake2s_func(segments=segments, output_ptr=ids.output)";
        //Create vm
        let mut vm = vm!();
        //Initialize fp
        vm.run_context.fp = 1;
        //Insert ids into memory (output)
        vm.memory = memory![((1, 0), (2, 26)), ((2, 0), (5, 5))];
        //Create hint data
        let ids_data = ids_data!["output"];
        //Execute the hint
        assert_eq!(
            run_hint!(vm, ids_data, hint_code),
            Err(VirtualMachineError::ExpectedInteger(
                MaybeRelocatable::from((2, 0))
            ))
        );
    }

    #[test]
    fn finalize_blake2s_valid() {
        let hint_code = "# Add dummy pairs of input and output.\nfrom starkware.cairo.common.cairo_blake2s.blake2s_utils import IV, blake2s_compress\n\n_n_packed_instances = int(ids.N_PACKED_INSTANCES)\nassert 0 <= _n_packed_instances < 20\n_blake2s_input_chunk_size_felts = int(ids.INPUT_BLOCK_FELTS)\nassert 0 <= _blake2s_input_chunk_size_felts < 100\n\nmessage = [0] * _blake2s_input_chunk_size_felts\nmodified_iv = [IV[0] ^ 0x01010020] + IV[1:]\noutput = blake2s_compress(\n    message=message,\n    h=modified_iv,\n    t0=0,\n    t1=0,\n    f0=0xffffffff,\n    f1=0,\n)\npadding = (modified_iv + message + [0, 0xffffffff] + output) * (_n_packed_instances - 1)\nsegments.write_arg(ids.blake2s_ptr_end, padding)";
        //Create vm
        let mut vm = vm!();
        //Initialize fp
        vm.run_context.fp = 1;
        //Insert ids into memory (output)
        vm.memory = memory![((1, 0), (2, 0))];
        add_segments!(vm, 1);
        //Create hint data
        let ids_data = ids_data!["blake2s_ptr_end"];
        //Execute the hint
        assert_eq!(run_hint!(vm, ids_data, hint_code), Ok(()));
        //Check the inserted data
        let expected_data: [u32; 204] = [
            1795745351, 3144134277, 1013904242, 2773480762, 1359893119, 2600822924, 528734635,
            1541459225, 0, 0, 0, 0, 0, 0, 0, 0, 0, 0, 0, 0, 0, 0, 0, 0, 0, 4294967295, 813310313,
            2491453561, 3491828193, 2085238082, 1219908895, 514171180, 4245497115, 4193177630,
            1795745351, 3144134277, 1013904242, 2773480762, 1359893119, 2600822924, 528734635,
            1541459225, 0, 0, 0, 0, 0, 0, 0, 0, 0, 0, 0, 0, 0, 0, 0, 0, 0, 4294967295, 813310313,
            2491453561, 3491828193, 2085238082, 1219908895, 514171180, 4245497115, 4193177630,
            1795745351, 3144134277, 1013904242, 2773480762, 1359893119, 2600822924, 528734635,
            1541459225, 0, 0, 0, 0, 0, 0, 0, 0, 0, 0, 0, 0, 0, 0, 0, 0, 0, 4294967295, 813310313,
            2491453561, 3491828193, 2085238082, 1219908895, 514171180, 4245497115, 4193177630,
            1795745351, 3144134277, 1013904242, 2773480762, 1359893119, 2600822924, 528734635,
            1541459225, 0, 0, 0, 0, 0, 0, 0, 0, 0, 0, 0, 0, 0, 0, 0, 0, 0, 4294967295, 813310313,
            2491453561, 3491828193, 2085238082, 1219908895, 514171180, 4245497115, 4193177630,
            1795745351, 3144134277, 1013904242, 2773480762, 1359893119, 2600822924, 528734635,
            1541459225, 0, 0, 0, 0, 0, 0, 0, 0, 0, 0, 0, 0, 0, 0, 0, 0, 0, 4294967295, 813310313,
            2491453561, 3491828193, 2085238082, 1219908895, 514171180, 4245497115, 4193177630,
            1795745351, 3144134277, 1013904242, 2773480762, 1359893119, 2600822924, 528734635,
            1541459225, 0, 0, 0, 0, 0, 0, 0, 0, 0, 0, 0, 0, 0, 0, 0, 0, 0, 4294967295, 813310313,
            2491453561, 3491828193, 2085238082, 1219908895, 514171180, 4245497115, 4193177630,
        ];
        //Get data from memory
        let data = get_fixed_size_u32_array::<204>(
            &vm.memory
                .get_integer_range(&relocatable!(2, 0), 204)
                .unwrap(),
        )
        .unwrap();
        assert_eq!(expected_data, data);
    }

    #[test]
    fn finalize_blake2s_invalid_segment_taken() {
        let hint_code = "# Add dummy pairs of input and output.\nfrom starkware.cairo.common.cairo_blake2s.blake2s_utils import IV, blake2s_compress\n\n_n_packed_instances = int(ids.N_PACKED_INSTANCES)\nassert 0 <= _n_packed_instances < 20\n_blake2s_input_chunk_size_felts = int(ids.INPUT_BLOCK_FELTS)\nassert 0 <= _blake2s_input_chunk_size_felts < 100\n\nmessage = [0] * _blake2s_input_chunk_size_felts\nmodified_iv = [IV[0] ^ 0x01010020] + IV[1:]\noutput = blake2s_compress(\n    message=message,\n    h=modified_iv,\n    t0=0,\n    t1=0,\n    f0=0xffffffff,\n    f1=0,\n)\npadding = (modified_iv + message + [0, 0xffffffff] + output) * (_n_packed_instances - 1)\nsegments.write_arg(ids.blake2s_ptr_end, padding)";
        //Create vm
        let mut vm = vm!();
        //Initialize fp
        vm.run_context.fp = 1;
        //Insert ids into memory (output)
        vm.memory = memory![((1, 0), (2, 0)), ((2, 0), (2, 0))];
        let ids_data = ids_data!["blake2s_ptr_end"];
        //Execute the hint
        assert_eq!(
            run_hint!(vm, ids_data, hint_code),
            Err(VirtualMachineError::MemoryError(
                MemoryError::InconsistentMemory(
                    MaybeRelocatable::from((2, 0)),
                    MaybeRelocatable::from((2, 0)),
                    MaybeRelocatable::from(Felt::new(1795745351))
                )
            ))
        );
    }

    #[test]
    fn finalize_blake2s_invalid_no_ids() {
        let hint_code = "# Add dummy pairs of input and output.\nfrom starkware.cairo.common.cairo_blake2s.blake2s_utils import IV, blake2s_compress\n\n_n_packed_instances = int(ids.N_PACKED_INSTANCES)\nassert 0 <= _n_packed_instances < 20\n_blake2s_input_chunk_size_felts = int(ids.INPUT_BLOCK_FELTS)\nassert 0 <= _blake2s_input_chunk_size_felts < 100\n\nmessage = [0] * _blake2s_input_chunk_size_felts\nmodified_iv = [IV[0] ^ 0x01010020] + IV[1:]\noutput = blake2s_compress(\n    message=message,\n    h=modified_iv,\n    t0=0,\n    t1=0,\n    f0=0xffffffff,\n    f1=0,\n)\npadding = (modified_iv + message + [0, 0xffffffff] + output) * (_n_packed_instances - 1)\nsegments.write_arg(ids.blake2s_ptr_end, padding)";
        //Create vm
        let mut vm = vm!();
        //Initialize fp
        vm.run_context.fp = 1;
        //Execute the hint
        assert_eq!(
            run_hint!(vm, HashMap::new(), hint_code),
            Err(VirtualMachineError::FailedToGetIds)
        );
    }

    #[test]
    fn blake2s_add_uint256_valid_zero() {
        let hint_code = "B = 32\nMASK = 2 ** 32 - 1\nsegments.write_arg(ids.data, [(ids.low >> (B * i)) & MASK for i in range(4)])\nsegments.write_arg(ids.data + 4, [(ids.high >> (B * i)) & MASK for i in range(4)]";
        //Create vm
        let mut vm = vm!();
        //Initialize fp
        vm.run_context.fp = 3;
        //Insert ids into memory
        vm.memory = memory![((1, 0), (2, 0)), ((1, 1), 0), ((1, 2), 0)];
        vm.segments.add(&mut vm.memory);
        let ids_data = ids_data!["data", "high", "low"];
        //Execute the hint
        assert_eq!(run_hint!(vm, ids_data, hint_code), Ok(()));
        //Check data ptr
        check_memory![
            vm.memory,
            ((2, 0), 0),
            ((2, 1), 0),
            ((2, 2), 0),
            ((2, 3), 0),
            ((2, 4), 0),
            ((2, 5), 0),
            ((2, 6), 0),
            ((2, 7), 0)
        ];
        assert_eq!(vm.memory.get(&MaybeRelocatable::from((2, 8))), Ok(None));
    }

    #[test]
    fn blake2s_add_uint256_valid_non_zero() {
        let hint_code = "B = 32\nMASK = 2 ** 32 - 1\nsegments.write_arg(ids.data, [(ids.low >> (B * i)) & MASK for i in range(4)])\nsegments.write_arg(ids.data + 4, [(ids.high >> (B * i)) & MASK for i in range(4)]";
        //Create vm
        let mut vm = vm!();
        //Initialize fp
        vm.run_context.fp = 3;
        //Insert ids into memory
        vm.memory = memory![((1, 0), (2, 0)), ((1, 1), 25), ((1, 2), 20)];
        vm.segments.add(&mut vm.memory);
        let ids_data = ids_data!["data", "high", "low"];
        //Execute the hint
        assert_eq!(run_hint!(vm, ids_data, hint_code), Ok(()));
        //Check data ptr
        check_memory![
            vm.memory,
            ((2, 0), 20),
            ((2, 1), 0),
            ((2, 2), 0),
            ((2, 3), 0),
            ((2, 4), 25),
            ((2, 5), 0),
            ((2, 6), 0),
            ((2, 7), 0)
        ];
        assert_eq!(vm.memory.get(&MaybeRelocatable::from((2, 8))), Ok(None));
    }

    #[test]
    fn blake2s_add_uint256_bigend_valid_zero() {
        let hint_code = "B = 32\nMASK = 2 ** 32 - 1\nsegments.write_arg(ids.data, [(ids.high >> (B * (3 - i))) & MASK for i in range(4)])\nsegments.write_arg(ids.data + 4, [(ids.low >> (B * (3 - i))) & MASK for i in range(4)])";
        //Create vm
        let mut vm = vm!();
        //Initialize fp
        vm.run_context.fp = 3;
        //Insert ids into memory
        vm.memory = memory![((1, 0), (2, 0)), ((1, 1), 0), ((1, 2), 0)];
        add_segments!(vm, 1);
        let ids_data = ids_data!["data", "high", "low"];
        //Execute the hint
        assert_eq!(run_hint!(vm, ids_data, hint_code), Ok(()));
        //Check data ptr
        check_memory![
            vm.memory,
            ((2, 0), 0),
            ((2, 1), 0),
            ((2, 2), 0),
            ((2, 3), 0),
            ((2, 4), 0),
            ((2, 5), 0),
            ((2, 6), 0),
            ((2, 7), 0)
        ];
        assert_eq!(vm.memory.get(&MaybeRelocatable::from((2, 8))), Ok(None));
    }

    #[test]
    fn blake2s_add_uint256_bigend_valid_non_zero() {
        let hint_code = "B = 32\nMASK = 2 ** 32 - 1\nsegments.write_arg(ids.data, [(ids.high >> (B * (3 - i))) & MASK for i in range(4)])\nsegments.write_arg(ids.data + 4, [(ids.low >> (B * (3 - i))) & MASK for i in range(4)])";
        //Create vm
        let mut vm = vm!();
        //Initialize fp
        vm.run_context.fp = 3;
        //Insert ids into memory
        vm.memory = memory![((1, 0), (2, 0)), ((1, 1), 25), ((1, 2), 20)];
        vm.segments.add(&mut vm.memory);
        let ids_data = ids_data!["data", "high", "low"];
        //Execute the hint
        assert_eq!(run_hint!(vm, ids_data, hint_code), Ok(()));
        //Check data ptr
        check_memory![
            vm.memory,
            ((2, 0), 0),
            ((2, 1), 0),
            ((2, 2), 0),
            ((2, 3), 25),
            ((2, 4), 0),
            ((2, 5), 0),
            ((2, 6), 0),
            ((2, 7), 20)
        ];
        assert_eq!(vm.memory.get(&MaybeRelocatable::from((2, 8))), Ok(None));
    }
}<|MERGE_RESOLUTION|>--- conflicted
+++ resolved
@@ -150,13 +150,8 @@
         inner_data.push((&low >> (B * i)) & &mask);
     }
     //Insert first batch of data
-<<<<<<< HEAD
     let data = get_maybe_relocatable_array_from_felt(&inner_data);
-    vm.load_data(&MaybeRelocatable::RelocatableValue(data_ptr.clone()), &data)
-=======
-    let data = get_maybe_relocatable_array_from_bigint(&inner_data);
-    vm.load_data(&MaybeRelocatable::RelocatableValue(data_ptr), data)
->>>>>>> b445979b
+    vm.load_data(&MaybeRelocatable::RelocatableValue(data_ptr), &data)
         .map_err(VirtualMachineError::MemoryError)?;
     //Build second batch of data
     let mut inner_data = Vec::<Felt>::new();
@@ -202,13 +197,8 @@
         inner_data.push((&high >> (B * (3 - i))) & &mask);
     }
     //Insert first batch of data
-<<<<<<< HEAD
     let data = get_maybe_relocatable_array_from_felt(&inner_data);
-    vm.load_data(&MaybeRelocatable::RelocatableValue(data_ptr.clone()), &data)
-=======
-    let data = get_maybe_relocatable_array_from_bigint(&inner_data);
-    vm.load_data(&MaybeRelocatable::RelocatableValue(data_ptr), data)
->>>>>>> b445979b
+    vm.load_data(&MaybeRelocatable::RelocatableValue(data_ptr), &data)
         .map_err(VirtualMachineError::MemoryError)?;
     //Build second batch of data
     let mut inner_data = Vec::<Felt>::new();
