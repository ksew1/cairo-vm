--- conflicted
+++ resolved
@@ -202,18 +202,9 @@
     }
 
     pub fn initialize_vm(&mut self) -> Result<(), RunnerError> {
-<<<<<<< HEAD
-        self.vm.run_context.pc =
-            MaybeRelocatable::from(self.initial_pc.as_ref().ok_or(RunnerError::NoPC)?);
-        self.vm.run_context.ap =
-            MaybeRelocatable::from(self.initial_ap.as_ref().ok_or(RunnerError::NoAP)?);
-        self.vm.run_context.fp =
-            MaybeRelocatable::from(self.initial_fp.as_ref().ok_or(RunnerError::NoFP)?);
-=======
         self.vm.run_context.pc = self.initial_pc.as_ref().ok_or(RunnerError::NoPC)?.clone();
         self.vm.run_context.ap = self.initial_ap.as_ref().ok_or(RunnerError::NoAP)?.offset;
         self.vm.run_context.fp = self.initial_fp.as_ref().ok_or(RunnerError::NoFP)?.offset;
->>>>>>> 0fb6fa47
         self.vm._program_base = Some(MaybeRelocatable::from(
             self.program_base.as_ref().ok_or(RunnerError::NoProgBase)?,
         ));
