--- conflicted
+++ resolved
@@ -18,13 +18,7 @@
     },
 };
 use felt::Felt252;
-<<<<<<< HEAD
-use num_bigint::BigUint;
-use num_integer::Integer;
-use num_traits::{One, ToPrimitive, Zero};
-=======
 use num_traits::{One, Zero};
->>>>>>> 2b7de089
 
 use super::RANGE_CHECK_BUILTIN_NAME;
 
@@ -97,20 +91,12 @@
                 let num = memory
                     .get_integer(address)
                     .map_err(|_| MemoryError::RangeCheckFoundNonInt(Box::new(address)))?;
-<<<<<<< HEAD
-                if num.as_ref().bits() <= 128 {
-=======
                 if num.bits() <= N_PARTS * INNER_RC_BOUND_SHIFT {
->>>>>>> 2b7de089
                     Ok(vec![address.to_owned()])
                 } else {
                     Err(MemoryError::RangeCheckNumOutOfBounds(Box::new((
                         num.into_owned(),
-<<<<<<< HEAD
-                        Felt252::from(u128::MAX) + Felt252::one(), // 2**128
-=======
-                        Felt252::one().shl((N_PARTS * INNER_RC_BOUND_SHIFT) as u32),
->>>>>>> 2b7de089
+                        Felt252::one() << ((N_PARTS * INNER_RC_BOUND_SHIFT) as u32),
                     ))))
                 }
             },
@@ -138,28 +124,6 @@
 
     pub fn get_range_check_usage(&self, memory: &Memory) -> Option<(usize, usize)> {
         let range_check_segment = memory.data.get(self.base)?;
-<<<<<<< HEAD
-        // TODO: use UnsignedInteger
-        let inner_rc_bound = BigUint::from(self.inner_rc_bound);
-        for value in range_check_segment {
-            // TODO: change division into shifts and masks when inner_rc_bound is turned constant
-            //Split val into n_parts parts.
-            let mut val = value.as_ref()?.get_value().get_int_ref()?.to_biguint();
-            for _ in 0..self.n_parts {
-                let (d, m) = val.div_mod_floor(&inner_rc_bound);
-                let part_val = m.to_usize()?;
-                rc_bounds = Some(match rc_bounds {
-                    None => (part_val, part_val),
-                    Some((rc_min, rc_max)) => {
-                        let rc_min = min(rc_min, part_val);
-                        let rc_max = max(rc_max, part_val);
-
-                        (rc_min, rc_max)
-                    }
-                });
-                val = d;
-            }
-=======
         let mut rc_bounds =
             (!range_check_segment.is_empty()).then_some((usize::MAX, usize::MIN))?;
 
@@ -181,7 +145,6 @@
                 .fold(rc_bounds, |mm, x| {
                     (min(mm.0, x as usize), max(mm.1, x as usize))
                 });
->>>>>>> 2b7de089
         }
         Some(rc_bounds)
     }
