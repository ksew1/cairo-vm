--- conflicted
+++ resolved
@@ -170,14 +170,8 @@
         pointer: Relocatable,
     ) -> Result<(Relocatable, usize), RunnerError> {
         if self._included {
-<<<<<<< HEAD
-            if let Ok(stop_pointer) = vm
-                .get_relocatable(&(pointer.sub_usize(1)).map_err(|_| RunnerError::FinalStack)?)
-                .as_deref()
-=======
             if let Ok(stop_pointer) =
-                vm.get_relocatable(&(pointer.sub(1)).map_err(|_| RunnerError::FinalStack)?)
->>>>>>> b445979b
+                vm.get_relocatable(&(pointer.sub_usize(1)).map_err(|_| RunnerError::FinalStack)?)
             {
                 if self.base() != stop_pointer.segment_index {
                     return Err(RunnerError::InvalidStopPointer("pedersen".to_string()));
