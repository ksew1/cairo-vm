--- conflicted
+++ resolved
@@ -6,6 +6,7 @@
     },
 };
 use felt::Felt;
+use num_bigint::BigInt;
 use thiserror::Error;
 
 #[derive(Debug, PartialEq, Error)]
@@ -30,13 +31,8 @@
     UnconstrainedResJumpRel,
     #[error("Res.UNCONSTRAINED cannot be used with Opcode.ASSERT_EQ")]
     UnconstrainedResAssertEq,
-<<<<<<< HEAD
-    #[error("ASSERT_EQ instruction failed; res:{0} != dst:{1}")]
-    DiffAssertValues(Felt, Felt),
-=======
     #[error("ASSERT_EQ instruction failed; {0:?} != {1:?}")]
     DiffAssertValues(MaybeRelocatable, MaybeRelocatable),
->>>>>>> b445979b
     #[error("Call failed to write return-pc (inconsistent op0): {0:?} != {1:?}. Did you forget to increment ap?")]
     CantWriteReturnPc(MaybeRelocatable, MaybeRelocatable),
     #[error("Call failed to write return-fp (inconsistent dst): {0:?} != {1:?}. Did you forget to increment ap?")]
@@ -102,17 +98,17 @@
     #[error("Value: {0} is outside of the range [0, 2**250)")]
     ValueOutside250BitRange(Felt),
     #[error("Can't calculate the square root of negative number: {0})")]
-    SqrtNegative(num_bigint::BigInt),
+    SqrtNegative(BigInt),
     #[error("{0} is not divisible by {1}")]
     SafeDivFail(Felt, Felt),
     #[error("{0} is not divisible by {1}")]
-    SafeDivFailBigInt(num_bigint::BigInt, num_bigint::BigInt),
+    SafeDivFailBigInt(BigInt, BigInt),
     #[error("{0} is not divisible by {1}")]
     SafeDivFailUsize(usize, usize),
     #[error("Attempted to divide by zero")]
     DividedByZero,
     #[error("Failed to calculate the square root of: {0})")]
-    FailedToGetSqrt(num_bigint::BigInt),
+    FailedToGetSqrt(BigInt),
     #[error("Assertion failed, {0} % PRIME is equal to 0")]
     AssertNotZero(Felt),
     #[error(transparent)]
@@ -128,15 +124,9 @@
     #[error("ict Error: No value found for key: {0}")]
     NoValueForKey(Felt),
     #[error("Assertion failed, a = {0} % PRIME is not less than b = {1} % PRIME")]
-<<<<<<< HEAD
     AssertLtFelt(Felt, Felt),
-    #[error("find_elem() can only be used with n_elms <= {0}.\nGot: n_elms = {1}")]
+    #[error("find_element() can only be used with n_elms <= {0}.\nGot: n_elms = {1}")]
     FindElemMaxSize(Felt, Felt),
-=======
-    AssertLtFelt(BigInt, BigInt),
-    #[error("find_element() can only be used with n_elms <= {0}.\nGot: n_elms = {1}")]
-    FindElemMaxSize(BigInt, BigInt),
->>>>>>> b445979b
     #[error(
         "Invalid index found in find_element_index. Index: {0}.\nExpected key: {1}, found_key {2}"
     )]
@@ -202,11 +192,11 @@
     #[error("Wrong dict pointer supplied. Got {0:?}, expected {1:?}.")]
     MismatchedDictPtr(Relocatable, Relocatable),
     #[error("Integer must be postive or zero, got: {0}")]
-    SecpSplitNegative(num_bigint::BigInt),
+    SecpSplitNegative(BigInt),
     #[error("Integer: {0} out of range")]
-    SecpSplitutOfRange(num_bigint::BigInt),
+    SecpSplitutOfRange(BigInt),
     #[error("verify_zero: Invalid input {0}")]
-    SecpVerifyZero(num_bigint::BigInt),
+    SecpVerifyZero(BigInt),
     #[error("Cant substract {0} from offset {1}, offsets cant be negative")]
     CantSubOffset(usize, usize),
     #[error("unsafe_keccak() can only be used with length<={0}. Got: length={1}")]
@@ -238,9 +228,9 @@
     #[error("Custom Hint Error: {0}")]
     CustomHint(String),
     #[error("Arc too big, {0} must be <= {1} and {2} <= {3}")]
-    ArcTooBig(BigInt, BigInt, BigInt, BigInt),
+    ArcTooBig(Felt, Felt, Felt, Felt),
     #[error("Excluded is supposed to be 2, got {0}")]
-    ExcludedNot2(BigInt),
+    ExcludedNot2(Felt),
     #[error("Execution reached the end of the program. Requested remaining steps: {0}.")]
     EndOfProgram(usize),
     #[error("Missing constant: {0}")]
@@ -253,11 +243,8 @@
     RunNotFinished,
     #[error("Invalid argument count, expected {0} but got {1}")]
     InvalidArgCount(usize, usize),
-<<<<<<< HEAD
     #[error("Couldn't parse prime: {0}")]
     CouldntParsePrime(String),
-=======
     #[error("{0}, {1}")]
     ErrorMessageAttribute(String, Box<VirtualMachineError>),
->>>>>>> b445979b
 }