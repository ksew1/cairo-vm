use crate::bigint;
use crate::serde::deserialize_program::ApTracking;
use crate::types::relocatable::MaybeRelocatable;
<<<<<<< HEAD
use crate::vm::{errors::vm_errors::VirtualMachineError, vm_core::VirtualMachine};
use crate::{bigint, bigintusize};
=======
use crate::vm::hints::hint_utils::get_address_from_var_name;
use crate::vm::{
    errors::vm_errors::VirtualMachineError, runners::builtin_runner::RangeCheckBuiltinRunner,
    vm_core::VirtualMachine,
};
>>>>>>> daaca317
use num_bigint::BigInt;
use num_traits::{ToPrimitive, Zero};
use std::collections::HashMap;

use super::hint_utils::{
    get_integer_from_var_name, get_ptr_from_var_name, insert_integer_from_var_name,
};

pub fn set_add(
    vm: &mut VirtualMachine,
    ids: &HashMap<String, BigInt>,
    hint_ap_tracking: Option<&ApTracking>,
) -> Result<(), VirtualMachineError> {
<<<<<<< HEAD
    let set_ptr = get_ptr_from_var_name(
        "set_ptr",
        ids,
        &vm.memory,
        &vm.references,
        &vm.run_context,
        hint_ap_tracking,
    )?;
    let elm_size = get_integer_from_var_name(
        "elm_size",
        ids,
        &vm.memory,
        &vm.references,
        &vm.run_context,
        hint_ap_tracking,
    )?
    .to_usize()
    .ok_or(VirtualMachineError::BigintToUsizeFail)?;
    let elm_ptr = get_ptr_from_var_name(
        "elm_ptr",
        ids,
        &vm.memory,
        &vm.references,
        &vm.run_context,
        hint_ap_tracking,
    )?;
    let set_end_ptr = get_ptr_from_var_name(
        "set_end_ptr",
        ids,
        &vm.memory,
        &vm.references,
        &vm.run_context,
        hint_ap_tracking,
    )?;

    if elm_size.is_zero() {
        return Err(VirtualMachineError::ValueNotPositive(bigintusize!(
            elm_size
        )));
    }

    let elm = vm
        .memory
        .get_range(&MaybeRelocatable::from(elm_ptr), elm_size)
        .map_err(VirtualMachineError::MemoryError)?;

    if set_ptr > set_end_ptr {
        return Err(VirtualMachineError::InvalidSetRange(
            MaybeRelocatable::from(set_ptr),
            MaybeRelocatable::from(set_end_ptr),
        ));
    }

    let range_limit = set_end_ptr.sub_rel(&set_ptr)?;

    for i in (0..range_limit).step_by(elm_size) {
        let set_iter = vm
            .memory
            .get_range(
                &MaybeRelocatable::from(set_ptr.clone() + i as usize),
                elm_size,
            )
            .map_err(VirtualMachineError::MemoryError)?;

        if set_iter == elm {
            insert_integer_from_var_name(
                "index",
                bigintusize!(i / elm_size),
                ids,
                &mut vm.memory,
                &vm.references,
                &vm.run_context,
                hint_ap_tracking,
            )?;
            return insert_integer_from_var_name(
                "is_elm_in_set",
                bigint!(1),
                ids,
                &mut vm.memory,
                &vm.references,
                &vm.run_context,
                hint_ap_tracking,
            );
=======
    let is_elm_in_set_addr =
        get_address_from_var_name("is_elm_in_set", &ids, vm, hint_ap_tracking)?;
    let index_addr = get_address_from_var_name("index", &ids, vm, hint_ap_tracking)?;
    let set_ptr_addr = get_address_from_var_name("set_ptr", &ids, vm, hint_ap_tracking)?;
    let elm_size_addr = get_address_from_var_name("elm_size", &ids, vm, hint_ap_tracking)?;
    let elm_ptr_addr = get_address_from_var_name("elm_ptr", &ids, vm, hint_ap_tracking)?;
    let set_end_ptr_addr = get_address_from_var_name("set_end_ptr", &ids, vm, hint_ap_tracking)?;

    match (
        vm.memory.get(&is_elm_in_set_addr),
        vm.memory.get(&index_addr),
        vm.memory.get(&set_ptr_addr),
        vm.memory.get(&elm_size_addr),
        vm.memory.get(&elm_ptr_addr),
        vm.memory.get(&set_end_ptr_addr),
    ) {
        (
            Ok(_),
            Ok(_),
            Ok(Some(set_ptr)),
            Ok(Some(maybe_rel_elm_size)),
            Ok(Some(elm_ptr)),
            Ok(Some(set_end_ptr)),
        ) => {
            let _ = vm
                .builtin_runners
                .iter()
                .find(|(name, _)| name.as_str() == "range_check")
                .ok_or(VirtualMachineError::NoRangeCheckBuiltin)?
                .1
                .as_any()
                .downcast_ref::<RangeCheckBuiltinRunner>()
                .ok_or(VirtualMachineError::NoRangeCheckBuiltin)?;

            let elm_size = if let MaybeRelocatable::Int(ref elm_size) = maybe_rel_elm_size {
                if elm_size.is_zero() {
                    return Err(VirtualMachineError::ValueNotPositive(elm_size.clone()));
                }
                elm_size
                    .to_usize()
                    .ok_or(VirtualMachineError::BigintToUsizeFail)?
            } else {
                return Err(VirtualMachineError::ExpectedInteger(
                    maybe_rel_elm_size.clone(),
                ));
            };

            let elm = vm
                .memory
                .get_range(elm_ptr, elm_size)
                .map_err(VirtualMachineError::MemoryError)?;

            if set_ptr > set_end_ptr {
                return Err(VirtualMachineError::InvalidSetRange(
                    set_ptr.clone(),
                    set_end_ptr.clone(),
                ));
            }

            let set_span = set_end_ptr.sub(set_ptr, &vm.prime)?;
            // sub method always returns a MaybeRelocatable::Int
            let range_limit = if let MaybeRelocatable::Int(ref range_limit) = set_span {
                range_limit
                    .to_usize()
                    .ok_or(VirtualMachineError::BigintToUsizeFail)?
            } else {
                return Err(VirtualMachineError::ExpectedInteger(set_span));
            };

            for i in (0..range_limit).step_by(elm_size) {
                let set_iter = vm
                    .memory
                    .get_range(&set_ptr.add_usize_mod(i as usize, None), elm_size)
                    .map_err(VirtualMachineError::MemoryError)?;

                if set_iter == elm {
                    vm.memory
                        .insert(&index_addr, &MaybeRelocatable::Int(bigint!(i / elm_size)))
                        .map_err(VirtualMachineError::MemoryError)?;
                    return vm
                        .memory
                        .insert(&is_elm_in_set_addr, &MaybeRelocatable::Int(bigint!(1)))
                        .map_err(VirtualMachineError::MemoryError);
                }
            }
            vm.memory
                .insert(&is_elm_in_set_addr, &MaybeRelocatable::Int(bigint!(0)))
                .map_err(VirtualMachineError::MemoryError)
>>>>>>> daaca317
        }
    }
    insert_integer_from_var_name(
        "is_elm_in_set",
        bigint!(0),
        ids,
        &mut vm.memory,
        &vm.references,
        &vm.run_context,
        hint_ap_tracking,
    )
}

#[cfg(test)]
mod tests {
    use super::*;
    use crate::types::instruction::Register;
    use crate::vm::runners::builtin_runner::RangeCheckBuiltinRunner;
    use crate::vm::{
        hints::execute_hint::{execute_hint, HintReference},
        runners::builtin_runner::OutputBuiltinRunner,
    };
    use num_bigint::Sign;

    const HINT_CODE: &[u8] = "assert ids.elm_size > 0\nassert ids.set_ptr <= ids.set_end_ptr\nelm_list = memory.get_range(ids.elm_ptr, ids.elm_size)\nfor i in range(0, ids.set_end_ptr - ids.set_ptr, ids.elm_size):\n    if memory.get_range(ids.set_ptr + i, ids.elm_size) == elm_list:\n        ids.index = i // ids.elm_size\n        ids.is_elm_in_set = 1\n        break\nelse:\n    ids.is_elm_in_set = 0".as_bytes();

    fn init_vm_ids(
        set_ptr: Option<&MaybeRelocatable>,
        elm_size: Option<&MaybeRelocatable>,
        elm_a: Option<&MaybeRelocatable>,
        elm_b: Option<&MaybeRelocatable>,
    ) -> (VirtualMachine, HashMap<String, BigInt>) {
        let mut vm = VirtualMachine::new(
            BigInt::new(Sign::Plus, vec![1, 0, 0, 0, 0, 0, 17, 134217728]),
            vec![(
                "range_check".to_string(),
                Box::new(RangeCheckBuiltinRunner::new(true, bigint!(8), 8)),
            )],
            false,
        );

        for _ in 0..3 {
            vm.segments.add(&mut vm.memory, None);
        }

        vm.run_context.fp = MaybeRelocatable::from((0, 5));

        let set_ptr_default = MaybeRelocatable::from((1, 0));
        let elm_size_default = MaybeRelocatable::from(bigint!(2));
        let elm_a_default = MaybeRelocatable::from(bigint!(2));
        let elm_b_default = MaybeRelocatable::from(bigint!(3));

        vm.memory
            .insert(
                &MaybeRelocatable::from((0, 2)),
                set_ptr.unwrap_or(&set_ptr_default),
            )
            .expect("Unexpected memory insert fail");
        vm.memory
            .insert(
                &MaybeRelocatable::from((0, 3)),
                elm_size.unwrap_or(&elm_size_default),
            )
            .expect("Unexpected memory insert fail");
        vm.memory
            .insert(
                &MaybeRelocatable::from((0, 4)),
                &MaybeRelocatable::from((2, 0)),
            )
            .expect("Unexpected memory insert fail");
        vm.memory
            .insert(
                &MaybeRelocatable::from((0, 5)),
                &MaybeRelocatable::from((1, 2)),
            )
            .expect("Unexpected memory insert fail");
        vm.memory
            .insert(
                &MaybeRelocatable::from((1, 0)),
                &MaybeRelocatable::from(bigint!(1)),
            )
            .expect("Unexpected memory insert fail");
        vm.memory
            .insert(
                &MaybeRelocatable::from((1, 1)),
                &MaybeRelocatable::from(bigint!(3)),
            )
            .expect("Unexpected memory insert fail");
        vm.memory
            .insert(
                &MaybeRelocatable::from((1, 2)),
                &MaybeRelocatable::from(bigint!(5)),
            )
            .expect("Unexpected memory insert fail");
        vm.memory
            .insert(
                &MaybeRelocatable::from((1, 3)),
                &MaybeRelocatable::from(bigint!(7)),
            )
            .expect("Unexpected memory insert fail");
        vm.memory
            .insert(
                &MaybeRelocatable::from((2, 0)),
                elm_a.unwrap_or(&elm_a_default),
            )
            .expect("Unexpected memory insert fail");
        vm.memory
            .insert(
                &MaybeRelocatable::from((2, 1)),
                elm_b.unwrap_or(&elm_b_default),
            )
            .expect("Unexpected memory insert fail");

        vm.references = HashMap::from([
            (
                0,
                HintReference {
                    register: Register::FP,
                    offset1: -5,
                    offset2: 0,
                    inner_dereference: false,
                    ap_tracking_data: None,
                    immediate: None,
                },
            ),
            (
                1,
                HintReference {
                    register: Register::FP,
                    offset1: -4,
                    offset2: 0,
                    inner_dereference: false,
                    ap_tracking_data: None,
                    immediate: None,
                },
            ),
            (
                2,
                HintReference {
                    register: Register::FP,
                    offset1: -3,
                    offset2: 0,
                    inner_dereference: false,
                    ap_tracking_data: None,
                    immediate: None,
                },
            ),
            (
                3,
                HintReference {
                    register: Register::FP,
                    offset1: -2,
                    offset2: 0,
                    inner_dereference: false,
                    ap_tracking_data: None,
                    immediate: None,
                },
            ),
            (
                4,
                HintReference {
                    register: Register::FP,
                    offset1: -1,
                    offset2: 0,
                    inner_dereference: false,
                    ap_tracking_data: None,
                    immediate: None,
                },
            ),
            (
                5,
                HintReference {
                    register: Register::FP,
                    offset1: 0,
                    offset2: 0,
                    inner_dereference: false,
                    ap_tracking_data: None,
                    immediate: None,
                },
            ),
        ]);

        let mut ids = HashMap::<String, BigInt>::new();
        for (i, s) in [
            "is_elm_in_set",
            "index",
            "set_ptr",
            "elm_size",
            "elm_ptr",
            "set_end_ptr",
        ]
        .iter()
        .enumerate()
        {
            ids.insert(s.to_string(), bigint!(i as i32));
        }

        (vm, ids)
    }

    #[test]
    fn set_add_new_elem() {
        let (mut vm, ids) = init_vm_ids(None, None, None, None);

        assert_eq!(
            execute_hint(&mut vm, HINT_CODE, ids, &ApTracking::new()),
            Ok(())
        );

        assert_eq!(
            vm.memory.get(&MaybeRelocatable::from((0, 0))),
            Ok(Some(&MaybeRelocatable::Int(bigint!(0))))
        )
    }

    #[test]
    fn set_add_already_exists() {
        let (mut vm, ids) = init_vm_ids(
            None,
            None,
            Some(&MaybeRelocatable::from(bigint!(1))),
            Some(&MaybeRelocatable::from(bigint!(3))),
        );

        assert_eq!(
            execute_hint(&mut vm, HINT_CODE, ids, &ApTracking::new()),
            Ok(())
        );

        assert_eq!(
            vm.memory.get(&MaybeRelocatable::from((0, 0))),
            Ok(Some(&MaybeRelocatable::Int(bigint!(1))))
        );

        assert_eq!(
            vm.memory.get(&MaybeRelocatable::from((0, 1))),
            Ok(Some(&MaybeRelocatable::Int(bigint!(0))))
        )
    }

    #[test]
    fn elm_size_not_int() {
        let (mut vm, ids) = init_vm_ids(None, Some(&MaybeRelocatable::from((7, 8))), None, None);

        assert_eq!(
            execute_hint(&mut vm, HINT_CODE, ids, &ApTracking::new()),
            Err(VirtualMachineError::ExpectedInteger(
                MaybeRelocatable::from((0, 3))
            ))
        );
    }

    #[test]
    fn elm_size_negative() {
        let int = bigint!(-2);
        let (mut vm, ids) =
            init_vm_ids(None, Some(&MaybeRelocatable::Int(int.clone())), None, None);

        assert_eq!(
            execute_hint(&mut vm, HINT_CODE, ids, &ApTracking::new()),
            Err(VirtualMachineError::BigintToUsizeFail)
        );
    }

    #[test]
    fn elm_size_zero() {
        let int = bigint!(0);
        let (mut vm, ids) =
            init_vm_ids(None, Some(&MaybeRelocatable::Int(int.clone())), None, None);

        assert_eq!(
            execute_hint(&mut vm, HINT_CODE, ids, &ApTracking::new()),
            Err(VirtualMachineError::ValueNotPositive(int))
        );
    }
    #[test]
    fn set_ptr_gt_set_end_ptr() {
        let (mut vm, ids) = init_vm_ids(Some(&MaybeRelocatable::from((1, 3))), None, None, None);

        assert_eq!(
            execute_hint(&mut vm, HINT_CODE, ids, &ApTracking::new()),
            Err(VirtualMachineError::InvalidSetRange(
                MaybeRelocatable::from((1, 3)),
                MaybeRelocatable::from((1, 2)),
            ))
        );
    }

    #[test]
    fn find_elm_failed_ids_get_addres() {
        let (mut vm, ids) = init_vm_ids(None, None, None, None);
        vm.references.insert(
            0,
            HintReference {
                register: Register::FP,
                offset1: -7,
                offset2: 0,
                inner_dereference: false,
                ap_tracking_data: None,
                immediate: None,
            },
        );

        assert_eq!(
            execute_hint(&mut vm, HINT_CODE, ids, &ApTracking::new()),
            Err(VirtualMachineError::FailedToGetIds)
        );
    }

    #[test]
    fn range_check_not_first_builtin() {
        let (mut vm, ids) = init_vm_ids(None, None, None, None);
        _ = vm.builtin_runners.pop();
        vm.builtin_runners.push((
            "output".to_string(),
            Box::new(OutputBuiltinRunner::new(true)),
        ));

        vm.builtin_runners.push((
            "range_check".to_string(),
            Box::new(RangeCheckBuiltinRunner::new(true, bigint!(8), 8)),
        ));

        assert!(execute_hint(&mut vm, HINT_CODE, ids, &ApTracking::new()).is_ok());
    }
}<|MERGE_RESOLUTION|>--- conflicted
+++ resolved
@@ -1,16 +1,7 @@
 use crate::bigint;
 use crate::serde::deserialize_program::ApTracking;
 use crate::types::relocatable::MaybeRelocatable;
-<<<<<<< HEAD
 use crate::vm::{errors::vm_errors::VirtualMachineError, vm_core::VirtualMachine};
-use crate::{bigint, bigintusize};
-=======
-use crate::vm::hints::hint_utils::get_address_from_var_name;
-use crate::vm::{
-    errors::vm_errors::VirtualMachineError, runners::builtin_runner::RangeCheckBuiltinRunner,
-    vm_core::VirtualMachine,
-};
->>>>>>> daaca317
 use num_bigint::BigInt;
 use num_traits::{ToPrimitive, Zero};
 use std::collections::HashMap;
@@ -24,7 +15,6 @@
     ids: &HashMap<String, BigInt>,
     hint_ap_tracking: Option<&ApTracking>,
 ) -> Result<(), VirtualMachineError> {
-<<<<<<< HEAD
     let set_ptr = get_ptr_from_var_name(
         "set_ptr",
         ids,
@@ -61,9 +51,7 @@
     )?;
 
     if elm_size.is_zero() {
-        return Err(VirtualMachineError::ValueNotPositive(bigintusize!(
-            elm_size
-        )));
+        return Err(VirtualMachineError::ValueNotPositive(bigint!(elm_size)));
     }
 
     let elm = vm
@@ -92,7 +80,7 @@
         if set_iter == elm {
             insert_integer_from_var_name(
                 "index",
-                bigintusize!(i / elm_size),
+                bigint!(i / elm_size),
                 ids,
                 &mut vm.memory,
                 &vm.references,
@@ -108,96 +96,6 @@
                 &vm.run_context,
                 hint_ap_tracking,
             );
-=======
-    let is_elm_in_set_addr =
-        get_address_from_var_name("is_elm_in_set", &ids, vm, hint_ap_tracking)?;
-    let index_addr = get_address_from_var_name("index", &ids, vm, hint_ap_tracking)?;
-    let set_ptr_addr = get_address_from_var_name("set_ptr", &ids, vm, hint_ap_tracking)?;
-    let elm_size_addr = get_address_from_var_name("elm_size", &ids, vm, hint_ap_tracking)?;
-    let elm_ptr_addr = get_address_from_var_name("elm_ptr", &ids, vm, hint_ap_tracking)?;
-    let set_end_ptr_addr = get_address_from_var_name("set_end_ptr", &ids, vm, hint_ap_tracking)?;
-
-    match (
-        vm.memory.get(&is_elm_in_set_addr),
-        vm.memory.get(&index_addr),
-        vm.memory.get(&set_ptr_addr),
-        vm.memory.get(&elm_size_addr),
-        vm.memory.get(&elm_ptr_addr),
-        vm.memory.get(&set_end_ptr_addr),
-    ) {
-        (
-            Ok(_),
-            Ok(_),
-            Ok(Some(set_ptr)),
-            Ok(Some(maybe_rel_elm_size)),
-            Ok(Some(elm_ptr)),
-            Ok(Some(set_end_ptr)),
-        ) => {
-            let _ = vm
-                .builtin_runners
-                .iter()
-                .find(|(name, _)| name.as_str() == "range_check")
-                .ok_or(VirtualMachineError::NoRangeCheckBuiltin)?
-                .1
-                .as_any()
-                .downcast_ref::<RangeCheckBuiltinRunner>()
-                .ok_or(VirtualMachineError::NoRangeCheckBuiltin)?;
-
-            let elm_size = if let MaybeRelocatable::Int(ref elm_size) = maybe_rel_elm_size {
-                if elm_size.is_zero() {
-                    return Err(VirtualMachineError::ValueNotPositive(elm_size.clone()));
-                }
-                elm_size
-                    .to_usize()
-                    .ok_or(VirtualMachineError::BigintToUsizeFail)?
-            } else {
-                return Err(VirtualMachineError::ExpectedInteger(
-                    maybe_rel_elm_size.clone(),
-                ));
-            };
-
-            let elm = vm
-                .memory
-                .get_range(elm_ptr, elm_size)
-                .map_err(VirtualMachineError::MemoryError)?;
-
-            if set_ptr > set_end_ptr {
-                return Err(VirtualMachineError::InvalidSetRange(
-                    set_ptr.clone(),
-                    set_end_ptr.clone(),
-                ));
-            }
-
-            let set_span = set_end_ptr.sub(set_ptr, &vm.prime)?;
-            // sub method always returns a MaybeRelocatable::Int
-            let range_limit = if let MaybeRelocatable::Int(ref range_limit) = set_span {
-                range_limit
-                    .to_usize()
-                    .ok_or(VirtualMachineError::BigintToUsizeFail)?
-            } else {
-                return Err(VirtualMachineError::ExpectedInteger(set_span));
-            };
-
-            for i in (0..range_limit).step_by(elm_size) {
-                let set_iter = vm
-                    .memory
-                    .get_range(&set_ptr.add_usize_mod(i as usize, None), elm_size)
-                    .map_err(VirtualMachineError::MemoryError)?;
-
-                if set_iter == elm {
-                    vm.memory
-                        .insert(&index_addr, &MaybeRelocatable::Int(bigint!(i / elm_size)))
-                        .map_err(VirtualMachineError::MemoryError)?;
-                    return vm
-                        .memory
-                        .insert(&is_elm_in_set_addr, &MaybeRelocatable::Int(bigint!(1)))
-                        .map_err(VirtualMachineError::MemoryError);
-                }
-            }
-            vm.memory
-                .insert(&is_elm_in_set_addr, &MaybeRelocatable::Int(bigint!(0)))
-                .map_err(VirtualMachineError::MemoryError)
->>>>>>> daaca317
         }
     }
     insert_integer_from_var_name(
