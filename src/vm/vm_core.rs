use crate::{
    hint_processor::hint_processor_definition::HintProcessor,
    serde::deserialize_program::{ApTracking, Attribute},
    types::{
        exec_scope::ExecutionScopes,
        instruction::{
            is_call_instruction, ApUpdate, FpUpdate, Instruction, Opcode, PcUpdate, Res,
        },
        relocatable::{MaybeRelocatable, Relocatable},
    },
    vm::{
        context::run_context::RunContext,
        decoding::decoder::decode_instruction,
        errors::{
            exec_scope_errors::ExecScopeError, memory_errors::MemoryError,
            vm_errors::VirtualMachineError,
        },
        runners::builtin_runner::{BuiltinRunner, RangeCheckBuiltinRunner, SignatureBuiltinRunner},
        trace::trace_entry::TraceEntry,
        vm_memory::{memory::Memory, memory_segments::MemorySegmentManager},
    },
};
use felt::Felt;
use num_traits::{ToPrimitive, Zero};
use std::{any::Any, borrow::Cow, collections::HashMap};

const MAX_TRACEBACK_ENTRIES: u32 = 20;

#[derive(PartialEq, Debug)]
pub struct Operands {
    dst: MaybeRelocatable,
    res: Option<MaybeRelocatable>,
    op0: MaybeRelocatable,
    op1: MaybeRelocatable,
}

#[derive(PartialEq, Debug)]
pub struct OperandsAddresses {
    dst_addr: Relocatable,
    op0_addr: Relocatable,
    op1_addr: Relocatable,
}

#[derive(Default, Debug, Clone, Copy)]
pub struct DeducedOperands(u8);

impl DeducedOperands {
    fn set_dst(&mut self, value: bool) {
        self.0 |= value as u8;
    }
    fn set_op0(&mut self, value: bool) {
        self.0 |= (value as u8) << 1;
    }
    fn set_op1(&mut self, value: bool) {
        self.0 |= (value as u8) << 2;
    }

    fn was_dest_deducted(&self) -> bool {
        self.0 & 1 != 0
    }
    fn was_op0_deducted(&self) -> bool {
        self.0 & 1 << 1 != 0
    }
    fn was_op1_deducted(&self) -> bool {
        self.0 & 1 << 2 != 0
    }
}

#[derive(Clone, Debug)]
pub struct HintData {
    pub hint_code: String,
    //Maps the name of the variable to its reference id
    pub ids: HashMap<String, usize>,
    pub ap_tracking_data: ApTracking,
}

pub struct VirtualMachine {
    pub(crate) run_context: RunContext,
    pub(crate) builtin_runners: Vec<(String, BuiltinRunner)>,
    pub(crate) segments: MemorySegmentManager,
    pub(crate) _program_base: Option<MaybeRelocatable>,
    pub(crate) memory: Memory,
    pub(crate) accessed_addresses: Option<Vec<Relocatable>>,
    pub(crate) trace: Option<Vec<TraceEntry>>,
    pub(crate) current_step: usize,
    pub(crate) error_message_attributes: Vec<Attribute>,
    skip_instruction_execution: bool,
}

impl HintData {
    pub fn new(
        hint_code: &str,
        ids: HashMap<String, usize>,
        ap_tracking_data: ApTracking,
    ) -> HintData {
        HintData {
            hint_code: hint_code.to_string(),
            ids,
            ap_tracking_data,
        }
    }
}

impl VirtualMachine {
    pub fn new(trace_enabled: bool, error_message_attributes: Vec<Attribute>) -> VirtualMachine {
        let run_context = RunContext {
            pc: Relocatable::from((0, 0)),
            ap: 0,
            fp: 0,
        };

        let trace = if trace_enabled {
            Some(Vec::<TraceEntry>::new())
        } else {
            None
        };

        VirtualMachine {
            run_context,
            builtin_runners: Vec::new(),
            _program_base: None,
            memory: Memory::new(),
            // We had to change this from None to this Some because when calling run_from_entrypoint from cairo-rs-py
            // we could not change this value and faced an Error. This is the behaviour that the original VM implements also.
            accessed_addresses: Some(Vec::new()),
            trace,
            current_step: 0,
            skip_instruction_execution: false,
            segments: MemorySegmentManager::new(),
            error_message_attributes,
        }
    }

    ///Returns the encoded instruction (the value at pc) and the immediate value (the value at pc + 1, if it exists in the memory).
    fn get_instruction_encoding(
        &self,
    ) -> Result<(Cow<Felt>, Option<Cow<MaybeRelocatable>>), VirtualMachineError> {
        let encoding_ref = match self.memory.get(&self.run_context.pc) {
            Ok(Some(Cow::Owned(MaybeRelocatable::Int(encoding)))) => Cow::Owned(encoding),
            Ok(Some(Cow::Borrowed(MaybeRelocatable::Int(encoding)))) => Cow::Borrowed(encoding),
            _ => return Err(VirtualMachineError::InvalidInstructionEncoding),
        };

        let imm_addr = &self.run_context.pc + 1;

        if let Ok(optional_imm) = self.memory.get(&imm_addr) {
            Ok((encoding_ref, optional_imm))
        } else {
            Err(VirtualMachineError::InvalidInstructionEncoding)
        }
    }

    fn update_fp(
        &mut self,
        instruction: &Instruction,
        operands: &Operands,
    ) -> Result<(), VirtualMachineError> {
        let new_fp_offset: usize = match instruction.fp_update {
            FpUpdate::APPlus2 => self.run_context.ap + 2,
            FpUpdate::Dst => match operands.dst {
                MaybeRelocatable::RelocatableValue(ref rel) => rel.offset,
                MaybeRelocatable::Int(ref num) => num
                    .to_usize()
                    .ok_or(VirtualMachineError::BigintToUsizeFail)?,
            },
            FpUpdate::Regular => return Ok(()),
        };
        self.run_context.fp = new_fp_offset;
        Ok(())
    }

    fn update_ap(
        &mut self,
        instruction: &Instruction,
        operands: &Operands,
    ) -> Result<(), VirtualMachineError> {
        let new_ap: Relocatable = match instruction.ap_update {
            ApUpdate::Add => match operands.res.clone() {
                Some(res) => self.run_context.get_ap().add_maybe(&res)?,
                None => return Err(VirtualMachineError::UnconstrainedResAdd),
            },
            ApUpdate::Add1 => self.run_context.get_ap() + 1,
            ApUpdate::Add2 => self.run_context.get_ap() + 2,
            ApUpdate::Regular => return Ok(()),
        };
        self.run_context.ap = new_ap.offset;
        Ok(())
    }

    fn update_pc(
        &mut self,
        instruction: &Instruction,
        operands: &Operands,
    ) -> Result<(), VirtualMachineError> {
        let new_pc: Relocatable = match instruction.pc_update {
            PcUpdate::Regular => self.run_context.pc + instruction.size(),
            PcUpdate::Jump => match &operands.res {
                Some(ref res) => res.get_relocatable()?,
                None => return Err(VirtualMachineError::UnconstrainedResJump),
            },
            PcUpdate::JumpRel => match operands.res.clone() {
                Some(res) => match res {
                    MaybeRelocatable::Int(num_res) => self.run_context.pc.add_int(&num_res)?,

                    _ => return Err(VirtualMachineError::PureValue),
                },
                None => return Err(VirtualMachineError::UnconstrainedResJumpRel),
            },
            PcUpdate::Jnz => match VirtualMachine::is_zero(&operands.dst)? {
                true => self.run_context.pc + instruction.size(),
                false => (self.run_context.pc.add_maybe(&operands.op1))?,
            },
        };
        self.run_context.pc = new_pc;
        Ok(())
    }

    fn update_registers(
        &mut self,
        instruction: Instruction,
        operands: Operands,
    ) -> Result<(), VirtualMachineError> {
        self.update_fp(&instruction, &operands)?;
        self.update_ap(&instruction, &operands)?;
        self.update_pc(&instruction, &operands)?;
        Ok(())
    }

    /// Returns true if the value is zero
    /// Used for JNZ instructions
    fn is_zero(addr: &MaybeRelocatable) -> Result<bool, VirtualMachineError> {
        match addr {
            MaybeRelocatable::Int(num) => Ok(num.is_zero()),
            MaybeRelocatable::RelocatableValue(_rel_value) => Err(VirtualMachineError::PureValue),
        }
    }

    ///Returns a tuple (deduced_op0, deduced_res).
    ///Deduces the value of op0 if possible (based on dst and op1). Otherwise, returns None.
    ///If res was already deduced, returns its deduced value as well.
    fn deduce_op0(
        &self,
        instruction: &Instruction,
        dst: Option<&MaybeRelocatable>,
        op1: Option<&MaybeRelocatable>,
    ) -> Result<(Option<MaybeRelocatable>, Option<MaybeRelocatable>), VirtualMachineError> {
        match instruction.opcode {
            Opcode::Call => {
                return Ok((
                    Some(MaybeRelocatable::from(
                        self.run_context.pc + instruction.size(),
                    )),
                    None,
                ))
            }
            Opcode::AssertEq => {
                match instruction.res {
                    Res::Add => {
                        if let (Some(dst_addr), Some(op1_addr)) = (dst, op1) {
                            return Ok((Some(dst_addr.sub(op1_addr)?), Some(dst_addr.clone())));
                        }
                    }
                    Res::Mul => {
                        if let (Some(dst_addr), Some(op1_addr)) = (dst, op1) {
                            if let (
                                MaybeRelocatable::Int(num_dst),
                                MaybeRelocatable::Int(ref num_op1_ref),
                            ) = (dst_addr, op1_addr)
                            {
                                let num_op1 = Clone::clone(num_op1_ref);
                                if num_op1 != Felt::zero() {
                                    return Ok((
                                        Some(MaybeRelocatable::Int(num_dst / num_op1)),
                                        Some(dst_addr.clone()),
                                    ));
                                }
                            }
                        }
                    }
                    _ => (),
                };
            }
            _ => (),
        };
        Ok((None, None))
    }

    /// Returns a tuple (deduced_op1, deduced_res).
    ///Deduces the value of op1 if possible (based on dst and op0). Otherwise, returns None.
    ///If res was already deduced, returns its deduced value as well.
    fn deduce_op1(
        &self,
        instruction: &Instruction,
        dst: Option<&MaybeRelocatable>,
        op0: Option<MaybeRelocatable>,
    ) -> Result<(Option<MaybeRelocatable>, Option<MaybeRelocatable>), VirtualMachineError> {
        if let Opcode::AssertEq = instruction.opcode {
            match instruction.res {
                Res::Op1 => {
                    if let Some(dst_addr) = dst {
                        return Ok((Some(dst_addr.clone()), Some(dst_addr.clone())));
                    }
                }
                Res::Add => {
                    if let (Some(dst_addr), Some(op0_addr)) = (dst, op0) {
                        return Ok((Some(dst_addr.sub(&op0_addr)?), Some(dst_addr.clone())));
                    }
                }
                Res::Mul => {
                    if let (Some(dst_addr), Some(op0_addr)) = (dst, op0) {
                        if let (MaybeRelocatable::Int(num_dst), MaybeRelocatable::Int(num_op0)) =
                            (dst_addr, op0_addr)
                        {
                            if num_op0 != Felt::zero() {
                                return Ok((
                                    Some(MaybeRelocatable::Int(num_dst / num_op0)),
                                    Some(dst_addr.clone()),
                                ));
                            }
                        }
                    }
                }
                _ => (),
            };
        };
        Ok((None, None))
    }

    fn deduce_memory_cell(
        &self,
        address: &Relocatable,
    ) -> Result<Option<MaybeRelocatable>, VirtualMachineError> {
        for (_, builtin) in self.builtin_runners.iter() {
            if builtin.base() == address.segment_index {
                match builtin.deduce_memory_cell(address, &self.memory) {
                    Ok(maybe_reloc) => return Ok(maybe_reloc),
                    Err(error) => return Err(VirtualMachineError::RunnerError(error)),
                };
            }
        }
        Ok(None)
    }

    ///Computes the value of res if possible
    fn compute_res(
        &self,
        instruction: &Instruction,
        op0: &MaybeRelocatable,
        op1: &MaybeRelocatable,
    ) -> Result<Option<MaybeRelocatable>, VirtualMachineError> {
        match instruction.res {
            Res::Op1 => Ok(Some(op1.clone())),
            Res::Add => Ok(Some(op0.add(op1)?)),
            Res::Mul => {
                if let (MaybeRelocatable::Int(num_op0), MaybeRelocatable::Int(num_op1)) = (op0, op1)
                {
                    return Ok(Some(MaybeRelocatable::Int(num_op0 * num_op1)));
                }
                Err(VirtualMachineError::PureValue)
            }
            Res::Unconstrained => Ok(None),
        }
    }

    fn deduce_dst(
        &self,
        instruction: &Instruction,
        res: Option<&MaybeRelocatable>,
    ) -> Option<MaybeRelocatable> {
        match instruction.opcode {
            Opcode::AssertEq => {
                if let Some(res_addr) = res {
                    return Some(res_addr.clone());
                }
            }
            Opcode::Call => return Some(MaybeRelocatable::from(self.run_context.get_fp())),
            _ => (),
        };
        None
    }

    fn opcode_assertions(
        &self,
        instruction: &Instruction,
        operands: &Operands,
    ) -> Result<(), VirtualMachineError> {
        match instruction.opcode {
            Opcode::AssertEq => {
                match &operands.res {
                    None => return Err(VirtualMachineError::UnconstrainedResAssertEq),
                    Some(res) => {
                        if res != &operands.dst {
                            return Err(VirtualMachineError::DiffAssertValues(
                                operands.dst.clone(),
                                res.clone(),
                            ));
                        };
                    }
                };
                Ok(())
            }
            Opcode::Call => {
                let return_pc = MaybeRelocatable::from(self.run_context.pc + instruction.size());
                if operands.op0 != return_pc {
                    return Err(VirtualMachineError::CantWriteReturnPc(
                        operands.op0.clone(),
                        return_pc,
                    ));
                };

                if MaybeRelocatable::from(self.run_context.get_fp()) != operands.dst {
                    return Err(VirtualMachineError::CantWriteReturnFp(
                        operands.dst.clone(),
                        MaybeRelocatable::from(self.run_context.get_fp()),
                    ));
                };
                Ok(())
            }
            _ => Ok(()),
        }
    }

    fn insert_deduced_operands(
        &mut self,
        deduced_operands: DeducedOperands,
        operands: &Operands,
        operands_addresses: &OperandsAddresses,
    ) -> Result<(), VirtualMachineError> {
        if deduced_operands.was_op0_deducted() {
            self.memory
                .insert(&operands_addresses.op0_addr, &operands.op0)
                .map_err(VirtualMachineError::MemoryError)?;
        }
        if deduced_operands.was_op1_deducted() {
            self.memory
                .insert(&operands_addresses.op1_addr, &operands.op1)
                .map_err(VirtualMachineError::MemoryError)?;
        }
        if deduced_operands.was_dest_deducted() {
            self.memory
                .insert(&operands_addresses.dst_addr, &operands.dst)
                .map_err(VirtualMachineError::MemoryError)?;
        }

        Ok(())
    }

    fn run_instruction(&mut self, instruction: Instruction) -> Result<(), VirtualMachineError> {
        let (operands, operands_addresses, deduced_operands) =
            self.compute_operands(&instruction)?;
        self.insert_deduced_operands(deduced_operands, &operands, &operands_addresses)?;
        self.opcode_assertions(&instruction, &operands)?;

        if let Some(ref mut trace) = &mut self.trace {
            trace.push(TraceEntry {
                pc: self.run_context.pc,
                ap: self.run_context.get_ap(),
                fp: self.run_context.get_fp(),
            });
        }

        if let Some(ref mut accessed_addresses) = self.accessed_addresses {
            let op_addrs = operands_addresses;
            let addresses = [
                op_addrs.dst_addr,
                op_addrs.op0_addr,
                op_addrs.op1_addr,
                self.run_context.pc,
            ];
            accessed_addresses.extend(addresses.into_iter());
        }

        self.update_registers(instruction, operands)?;
        self.current_step += 1;
        Ok(())
    }

    fn decode_current_instruction(&self) -> Result<Instruction, VirtualMachineError> {
        let (instruction_ref, imm) = self.get_instruction_encoding()?;
        match instruction_ref.to_i64() {
            Some(instruction) => {
                if let Some(MaybeRelocatable::Int(imm_ref)) = imm.as_ref().map(|x| x.as_ref()) {
                    let decoded_instruction = decode_instruction(instruction, Some(imm_ref))?;
                    return Ok(decoded_instruction);
                }
                let decoded_instruction = decode_instruction(instruction, None)?;
                Ok(decoded_instruction)
            }
            None => Err(VirtualMachineError::InvalidInstructionEncoding),
        }
    }

    pub fn step_hint(
        &mut self,
        hint_executor: &mut dyn HintProcessor,
        exec_scopes: &mut ExecutionScopes,
        hint_data_dictionary: &HashMap<usize, Vec<Box<dyn Any>>>,
        constants: &HashMap<String, Felt>,
    ) -> Result<(), VirtualMachineError> {
        if let Some(hint_list) = hint_data_dictionary.get(&self.run_context.pc.offset) {
            for hint_data in hint_list.iter() {
                hint_executor.execute_hint(self, exec_scopes, hint_data, constants)?
            }
        }
        Ok(())
    }

    pub fn step_instruction(&mut self) -> Result<(), VirtualMachineError> {
        let instruction = self.decode_current_instruction()?;
        self.run_instruction(instruction).map_err(|err| {
            let pc = &self.get_pc().offset;
            let attr_error_msg = &self
                .error_message_attributes
                .iter()
                .find(|attr| attr.start_pc <= *pc && attr.end_pc >= *pc);
            match attr_error_msg {
                Some(attr) => VirtualMachineError::ErrorMessageAttribute(
                    attr.value.to_string(),
                    Box::new(err),
                ),
                _ => err,
            }
        })?;
        self.skip_instruction_execution = false;
        Ok(())
    }

    pub fn step(
        &mut self,
        hint_executor: &mut dyn HintProcessor,
        exec_scopes: &mut ExecutionScopes,
        hint_data_dictionary: &HashMap<usize, Vec<Box<dyn Any>>>,
        constants: &HashMap<String, Felt>,
    ) -> Result<(), VirtualMachineError> {
        self.step_hint(hint_executor, exec_scopes, hint_data_dictionary, constants)?;
        self.step_instruction()
    }

    fn compute_op0_deductions(
        &self,
        op0_addr: &Relocatable,
        res: &mut Option<MaybeRelocatable>,
        instruction: &Instruction,
        dst_op: &Option<MaybeRelocatable>,
        op1_op: &Option<MaybeRelocatable>,
    ) -> Result<MaybeRelocatable, VirtualMachineError> {
        let op0_op = match self.deduce_memory_cell(op0_addr)? {
            None => {
                let op0;
                (op0, *res) = self.deduce_op0(instruction, dst_op.as_ref(), op1_op.as_ref())?;
                op0
            }
            deduced_memory_cell => deduced_memory_cell,
        };
        let op0 = op0_op.ok_or_else(|| {
            VirtualMachineError::FailedToComputeOperands("op0".to_string(), *op0_addr)
        })?;
        Ok(op0)
    }

    fn compute_op1_deductions(
        &self,
        op1_addr: &Relocatable,
        res: &mut Option<MaybeRelocatable>,
        instruction: &Instruction,
        dst_op: &Option<MaybeRelocatable>,
        op0: &MaybeRelocatable,
    ) -> Result<MaybeRelocatable, VirtualMachineError> {
        let op1_op = match self.deduce_memory_cell(op1_addr)? {
            None => {
                let (op1, deduced_res) =
                    self.deduce_op1(instruction, dst_op.as_ref(), Some(op0.clone()))?;
                if res.is_none() {
                    *res = deduced_res
                }
                op1
            }
            deduced_memory_cell => deduced_memory_cell,
        };
        let op1 = op1_op.ok_or_else(|| {
            VirtualMachineError::FailedToComputeOperands("op1".to_string(), *op1_addr)
        })?;
        Ok(op1)
    }

    fn compute_dst_deductions(
        &self,
        instruction: &Instruction,
        res: &Option<MaybeRelocatable>,
    ) -> Result<MaybeRelocatable, VirtualMachineError> {
        let dst_op = match instruction.opcode {
            Opcode::AssertEq if res.is_some() => Option::clone(res),
            Opcode::Call => Some(MaybeRelocatable::from(self.run_context.get_fp())),
            _ => self.deduce_dst(instruction, res.as_ref()),
        };
        let dst = dst_op.ok_or(VirtualMachineError::NoDst)?;
        Ok(dst)
    }

    /// Compute operands and result, trying to deduce them if normal memory access returns a None
    /// value.
    pub fn compute_operands(
        &self,
        instruction: &Instruction,
    ) -> Result<(Operands, OperandsAddresses, DeducedOperands), VirtualMachineError> {
        //Get operands from memory
        let dst_addr = self.run_context.compute_dst_addr(instruction)?;
        let dst_op = self
            .memory
            .get(&dst_addr)
            .map_err(VirtualMachineError::MemoryError)?
            .map(Cow::into_owned);

        let op0_addr = self.run_context.compute_op0_addr(instruction)?;
        let op0_op = self
            .memory
            .get(&op0_addr)
            .map_err(VirtualMachineError::MemoryError)?
            .map(Cow::into_owned);

        let op1_addr = self
            .run_context
            .compute_op1_addr(instruction, op0_op.as_ref())?;
        let op1_op = self
            .memory
            .get(&op1_addr)
            .map_err(VirtualMachineError::MemoryError)?
            .map(Cow::into_owned);

        let mut res: Option<MaybeRelocatable> = None;

        let mut deduced_operands = DeducedOperands::default();

        //Deduce op0 if it wasnt previously computed
        let op0 = match op0_op {
            Some(op0) => op0,
            None => {
                deduced_operands.set_op0(true);
                self.compute_op0_deductions(&op0_addr, &mut res, instruction, &dst_op, &op1_op)?
            }
        };

        //Deduce op1 if it wasnt previously computed
        let op1 = match op1_op {
            Some(op1) => op1,
            None => {
                deduced_operands.set_op1(true);
                self.compute_op1_deductions(&op1_addr, &mut res, instruction, &dst_op, &op0)?
            }
        };

        //Compute res if it wasnt previously deduced
        if res.is_none() {
            res = self.compute_res(instruction, &op0, &op1)?;
        }

        //Deduce dst if it wasnt previously computed
        let dst = match dst_op {
            Some(dst) => dst,
            None => {
                deduced_operands.set_dst(true);
                self.compute_dst_deductions(instruction, &res)?
            }
        };
        let accessed_addresses = OperandsAddresses {
            dst_addr,
            op0_addr,
            op1_addr,
        };
        Ok((
            Operands { dst, op0, op1, res },
            accessed_addresses,
            deduced_operands,
        ))
    }

    ///Makes sure that all assigned memory cells are consistent with their auto deduction rules.
    pub fn verify_auto_deductions(&mut self) -> Result<(), VirtualMachineError> {
        for (name, builtin) in self.builtin_runners.iter_mut() {
            let index: usize = builtin
                .base()
                .try_into()
                .map_err(|_| MemoryError::AddressInTemporarySegment(builtin.base()))?;
            for (offset, value) in self.memory.data[index].iter().enumerate() {
                if let Some(deduced_memory_cell) = builtin
                    .deduce_memory_cell(&Relocatable::from((index as isize, offset)), &self.memory)
                    .map_err(VirtualMachineError::RunnerError)?
                {
                    if Some(&deduced_memory_cell) != value.as_ref() && value != &None {
                        return Err(VirtualMachineError::InconsistentAutoDeduction(
                            name.to_owned(),
                            deduced_memory_cell,
                            value.to_owned(),
                        ));
                    }
                }
            }
        }
        Ok(())
    }

    pub fn end_run(&mut self, exec_scopes: &ExecutionScopes) -> Result<(), VirtualMachineError> {
        self.verify_auto_deductions()?;
        match exec_scopes.data.len() {
            1 => Ok(()),
            _ => Err(ExecScopeError::NoScopeError.into()),
        }
    }

    // Returns the values (fp, pc) corresponding to each call instruction in the traceback.
    // Returns the most recent call last.
    pub(crate) fn get_traceback_entries(&self) -> Vec<(Relocatable, Relocatable)> {
        let mut entries = Vec::<(Relocatable, Relocatable)>::new();
        let mut fp = Relocatable::from((1, self.run_context.fp));
        // Fetch the fp and pc traceback entries
        for _ in 0..MAX_TRACEBACK_ENTRIES {
            // Get return pc
            let ret_pc = match fp.sub(1).ok().map(|ref r| self.memory.get_relocatable(r)) {
                Some(Ok(opt_pc)) => opt_pc,
                _ => break,
            };
            // Get fp traceback
            match fp.sub(2).ok().map(|ref r| self.memory.get_relocatable(r)) {
                Some(Ok(opt_fp)) if opt_fp != fp => fp = opt_fp,
                _ => break,
            }
            // Try to check if the call instruction is (instruction0, instruction1) or just
            // instruction1 (with no immediate).
            let call_pc = match ret_pc.sub(1).ok().map(|ref r| self.memory.get_integer(r)) {
                Some(Ok(instruction1)) => {
                    match is_call_instruction(&instruction1, None) {
                        true => ret_pc.sub(1).unwrap(), // This unwrap wont fail as it is checked before
                        false => {
                            match ret_pc.sub(2).ok().map(|ref r| self.memory.get_integer(r)) {
                                Some(Ok(instruction0)) => {
                                    match is_call_instruction(&instruction0, Some(&instruction1)) {
                                        true => ret_pc.sub(2).unwrap(), // This unwrap wont fail as it is checked before
                                        false => break,
                                    }
                                }
                                _ => break,
                            }
                        }
                    }
                }
                _ => break,
            };
            // Append traceback entries
            entries.push((fp, call_pc))
        }
        entries.reverse();
        entries
    }

    ///Adds a new segment and to the VirtualMachine.memory returns its starting location as a RelocatableValue.
    pub fn add_memory_segment(&mut self) -> Relocatable {
        self.segments.add(&mut self.memory)
    }

    pub fn get_ap(&self) -> Relocatable {
        self.run_context.get_ap()
    }

    pub fn get_fp(&self) -> Relocatable {
        self.run_context.get_fp()
    }

    pub fn get_pc(&self) -> &Relocatable {
        self.run_context.get_pc()
    }

    ///Gets the integer value corresponding to the Relocatable address
    pub fn get_integer(&self, key: &Relocatable) -> Result<Cow<Felt>, VirtualMachineError> {
        self.memory.get_integer(key)
    }

    ///Gets the relocatable value corresponding to the Relocatable address
    pub fn get_relocatable(&self, key: &Relocatable) -> Result<Relocatable, VirtualMachineError> {
        self.memory.get_relocatable(key)
    }

    ///Gets a MaybeRelocatable value from memory indicated by a generic address
    pub fn get_maybe<'a, 'b: 'a, K: 'a>(
        &'b self,
        key: &'a K,
    ) -> Result<Option<MaybeRelocatable>, MemoryError>
    where
        Relocatable: TryFrom<&'a K>,
    {
        match self.memory.get(key) {
            Ok(Some(cow)) => Ok(Some(cow.into_owned())),
            Ok(None) => Ok(None),
            Err(error) => Err(error),
        }
    }

    /// Returns a reference to the vector with all builtins present in the virtual machine
    pub fn get_builtin_runners(&self) -> &Vec<(String, BuiltinRunner)> {
        &self.builtin_runners
    }

    pub fn get_builtin_runners_as_mut(&mut self) -> &mut Vec<(String, BuiltinRunner)> {
        &mut self.builtin_runners
    }

    ///Inserts a value into a memory address given by a Relocatable value
    pub fn insert_value<T: Into<MaybeRelocatable>>(
        &mut self,
        key: &Relocatable,
        val: T,
    ) -> Result<(), VirtualMachineError> {
        self.memory.insert_value(key, val)
    }

    ///Writes data into the memory at address ptr and returns the first address after the data.
    pub fn load_data(
        &mut self,
        ptr: &MaybeRelocatable,
        data: &Vec<MaybeRelocatable>,
    ) -> Result<MaybeRelocatable, MemoryError> {
        self.segments.load_data(&mut self.memory, ptr, data)
    }

    /// Writes args into the memory at address ptr and returns the first address after the data.
    /// Perfroms modulo on each element
    pub fn write_arg(
        &mut self,
        ptr: &Relocatable,
        arg: &dyn Any,
    ) -> Result<MaybeRelocatable, MemoryError> {
        self.segments.write_arg(&mut self.memory, ptr, arg)
    }

    ///Gets `n_ret` return values from memory
    pub fn get_return_values(&self, n_ret: usize) -> Result<Vec<MaybeRelocatable>, MemoryError> {
        let addr = &self
            .run_context
            .get_ap()
            .sub_usize(n_ret)
            .map_err(|_| MemoryError::NumOutOfBounds)?;
        self.memory.get_continuous_range(&addr.into(), n_ret)
    }

    ///Gets n elements from memory starting from addr (n being size)
    pub fn get_range(
        &self,
        addr: &MaybeRelocatable,
        size: usize,
    ) -> Result<Vec<Option<Cow<MaybeRelocatable>>>, MemoryError> {
        self.memory.get_range(addr, size)
    }

    ///Gets n elements from memory starting from addr (n being size)
    pub fn get_continuous_range(
        &self,
        addr: &MaybeRelocatable,
        size: usize,
    ) -> Result<Vec<MaybeRelocatable>, MemoryError> {
        self.memory.get_continuous_range(addr, size)
    }

    ///Gets n integer values from memory starting from addr (n being size),
    pub fn get_integer_range(
        &self,
        addr: &Relocatable,
        size: usize,
    ) -> Result<Vec<Cow<Felt>>, VirtualMachineError> {
        self.memory.get_integer_range(addr, size)
    }

    pub fn get_range_check_builtin(&self) -> Result<&RangeCheckBuiltinRunner, VirtualMachineError> {
        for (name, builtin) in &self.builtin_runners {
            if name == &String::from("range_check") {
                if let BuiltinRunner::RangeCheck(range_check_builtin) = builtin {
                    return Ok(range_check_builtin);
                };
            }
        }
        Err(VirtualMachineError::NoRangeCheckBuiltin)
    }

    pub fn get_signature_builtin(
        &mut self,
    ) -> Result<&mut SignatureBuiltinRunner, VirtualMachineError> {
        for (name, builtin) in self.get_builtin_runners_as_mut() {
            if name == &String::from("ecdsa") {
                if let BuiltinRunner::Signature(signature_builtin) = builtin {
                    return Ok(signature_builtin);
                };
            }
        }

        Err(VirtualMachineError::NoSignatureBuiltin)
    }
    pub fn disable_trace(&mut self) {
        self.trace = None
    }

    #[doc(hidden)]
    pub fn set_ap(&mut self, ap: usize) {
        self.run_context.set_ap(ap)
    }

    #[doc(hidden)]
    pub fn set_fp(&mut self, fp: usize) {
        self.run_context.set_fp(fp)
    }

    #[doc(hidden)]
    pub fn set_pc(&mut self, pc: Relocatable) {
        self.run_context.set_pc(pc)
    }

    pub fn get_segment_used_size(&self, index: usize) -> Option<usize> {
        self.segments.get_segment_used_size(index)
    }

    pub fn add_temporary_segment(&mut self) -> Relocatable {
        self.segments.add_temporary_segment(&mut self.memory)
    }

    /// Add a new relocation rule.
    ///
    /// Will return an error if any of the following conditions are not met:
    ///   - Source address's segment must be negative (temporary).
    ///   - Source address's offset must be zero.
    ///   - There shouldn't already be relocation at the source segment.
    pub fn add_relocation_rule(
        &mut self,
        src_ptr: Relocatable,
        dst_ptr: Relocatable,
    ) -> Result<(), MemoryError> {
        self.memory.add_relocation_rule(src_ptr, dst_ptr)
    }

    pub fn gen_typed_args(
        &self,
        args: Vec<&dyn Any>,
    ) -> Result<Vec<MaybeRelocatable>, VirtualMachineError> {
        self.segments.gen_typed_args(args, self)
    }

    pub fn gen_arg(&mut self, arg: &dyn Any) -> Result<MaybeRelocatable, VirtualMachineError> {
        self.segments.gen_arg(arg, &mut self.memory)
    }

    /// Proxy to MemorySegmentManager::compute_effective_sizes() to make it accessible from outside
    /// cairo-rs.
    pub fn compute_effective_sizes(&mut self) -> &Vec<usize> {
        self.segments.compute_effective_sizes(&self.memory)
    }
}

#[cfg(test)]
mod tests {
    use super::*;
    use crate::{
        any_box, felt_str,
        hint_processor::builtin_hint_processor::builtin_hint_processor_definition::{
            BuiltinHintProcessor, HintProcessorData,
        },
        relocatable,
        types::{
            instance_definitions::{
                bitwise_instance_def::BitwiseInstanceDef, ec_op_instance_def::EcOpInstanceDef,
            },
            instruction::{Op1Addr, Register},
            program::Program,
            relocatable::Relocatable,
        },
        utils::test_utils::*,
        vm::{
            errors::memory_errors::MemoryError,
            runners::builtin_runner::{BitwiseBuiltinRunner, EcOpBuiltinRunner, HashBuiltinRunner},
        },
    };
<<<<<<< HEAD
    use felt::NewFelt;
    use std::collections::HashSet;
=======

    use crate::bigint;
    use crate::vm::runners::cairo_runner::CairoRunner;
    use num_bigint::Sign;
    use std::{collections::HashSet, path::Path};
>>>>>>> 34e2a4a4

    #[test]
    fn get_instruction_encoding_successful_without_imm() {
        let mut vm = vm!();
        vm.memory = memory![((0, 0), 5)];
        assert_eq!((Felt::new(5), None), {
            let value = vm.get_instruction_encoding().unwrap();
            (value.0.into_owned(), value.1)
        });
    }

    #[test]
    fn get_instruction_encoding_successful_with_imm() {
        let mut vm = vm!();

        vm.memory = memory![((0, 0), 5), ((0, 1), 6)];

        let (num, imm) = vm
            .get_instruction_encoding()
            .expect("Unexpected error on get_instruction_encoding");
        assert_eq!(num.as_ref(), &Felt::new(5));
        assert_eq!(
            imm.map(Cow::into_owned),
            Some(MaybeRelocatable::Int(Felt::new(6)))
        );
    }

    #[test]
    fn get_instruction_encoding_unsuccesful() {
        let vm = vm!();
        assert_eq!(
            vm.get_instruction_encoding(),
            Err(VirtualMachineError::InvalidInstructionEncoding)
        );
    }

    #[test]
    fn update_fp_ap_plus2() {
        let instruction = Instruction {
            off0: Felt::new(1),
            off1: Felt::new(2),
            off2: Felt::new(3),
            imm: None,
            dst_register: Register::FP,
            op0_register: Register::AP,
            op1_addr: Op1Addr::AP,
            res: Res::Add,
            pc_update: PcUpdate::Regular,
            ap_update: ApUpdate::Regular,
            fp_update: FpUpdate::APPlus2,
            opcode: Opcode::NOp,
        };

        let operands = Operands {
            dst: MaybeRelocatable::Int(Felt::new(11)),
            res: Some(MaybeRelocatable::Int(Felt::new(8))),
            op0: MaybeRelocatable::Int(Felt::new(9)),
            op1: MaybeRelocatable::Int(Felt::new(10)),
        };

        let mut vm = vm!();
        run_context!(vm, 4, 5, 6);

        assert_eq!(Ok(()), vm.update_fp(&instruction, &operands));
        assert_eq!(vm.run_context.fp, 7)
    }

    #[test]
    fn update_fp_dst() {
        let instruction = Instruction {
            off0: Felt::new(1),
            off1: Felt::new(2),
            off2: Felt::new(3),
            imm: None,
            dst_register: Register::FP,
            op0_register: Register::AP,
            op1_addr: Op1Addr::AP,
            res: Res::Add,
            pc_update: PcUpdate::Regular,
            ap_update: ApUpdate::Regular,
            fp_update: FpUpdate::Dst,
            opcode: Opcode::NOp,
        };

        let operands = Operands {
            dst: mayberelocatable!(1, 6),
            res: Some(mayberelocatable!(8)),
            op0: mayberelocatable!(9),
            op1: mayberelocatable!(10),
        };

        let mut vm = vm!();

        assert_eq!(Ok(()), vm.update_fp(&instruction, &operands));
        assert_eq!(vm.run_context.fp, 6)
    }

    #[test]
    fn update_fp_regular() {
        let instruction = Instruction {
            off0: Felt::new(1),
            off1: Felt::new(2),
            off2: Felt::new(3),
            imm: None,
            dst_register: Register::FP,
            op0_register: Register::AP,
            op1_addr: Op1Addr::AP,
            res: Res::Add,
            pc_update: PcUpdate::Regular,
            ap_update: ApUpdate::Regular,
            fp_update: FpUpdate::Regular,
            opcode: Opcode::NOp,
        };

        let operands = Operands {
            dst: MaybeRelocatable::Int(Felt::new(11)),
            res: Some(MaybeRelocatable::Int(Felt::new(8))),
            op0: MaybeRelocatable::Int(Felt::new(9)),
            op1: MaybeRelocatable::Int(Felt::new(10)),
        };

        let mut vm = vm!();

        assert_eq!(Ok(()), vm.update_fp(&instruction, &operands));
        assert_eq!(vm.run_context.fp, 0)
    }

    #[test]
    fn update_fp_dst_num() {
        let instruction = Instruction {
            off0: Felt::new(1),
            off1: Felt::new(2),
            off2: Felt::new(3),
            imm: None,
            dst_register: Register::FP,
            op0_register: Register::AP,
            op1_addr: Op1Addr::AP,
            res: Res::Add,
            pc_update: PcUpdate::Regular,
            ap_update: ApUpdate::Regular,
            fp_update: FpUpdate::Dst,
            opcode: Opcode::NOp,
        };

        let operands = Operands {
            dst: MaybeRelocatable::Int(Felt::new(11)),
            res: Some(MaybeRelocatable::Int(Felt::new(8))),
            op0: MaybeRelocatable::Int(Felt::new(9)),
            op1: MaybeRelocatable::Int(Felt::new(10)),
        };

        let mut vm = vm!();
        run_context!(vm, 4, 5, 6);

        assert_eq!(Ok(()), vm.update_fp(&instruction, &operands));
        assert_eq!(vm.run_context.fp, 11)
    }

    #[test]
    fn update_ap_add_with_res() {
        let instruction = Instruction {
            off0: Felt::new(1),
            off1: Felt::new(2),
            off2: Felt::new(3),
            imm: None,
            dst_register: Register::FP,
            op0_register: Register::AP,
            op1_addr: Op1Addr::AP,
            res: Res::Add,
            pc_update: PcUpdate::Regular,
            ap_update: ApUpdate::Add,
            fp_update: FpUpdate::Regular,
            opcode: Opcode::NOp,
        };

        let operands = Operands {
            dst: MaybeRelocatable::Int(Felt::new(11)),
            res: Some(MaybeRelocatable::Int(Felt::new(8))),
            op0: MaybeRelocatable::Int(Felt::new(9)),
            op1: MaybeRelocatable::Int(Felt::new(10)),
        };

        let mut vm = VirtualMachine::new(false, Vec::new());
        vm.run_context.pc = Relocatable::from((0, 4));
        vm.run_context.ap = 5;
        vm.run_context.fp = 6;

        assert_eq!(Ok(()), vm.update_ap(&instruction, &operands));
        assert_eq!(vm.run_context.ap, 13);
    }

    #[test]
    fn update_ap_add_without_res() {
        let instruction = Instruction {
            off0: Felt::new(1),
            off1: Felt::new(2),
            off2: Felt::new(3),
            imm: None,
            dst_register: Register::FP,
            op0_register: Register::AP,
            op1_addr: Op1Addr::AP,
            res: Res::Add,
            pc_update: PcUpdate::Regular,
            ap_update: ApUpdate::Add,
            fp_update: FpUpdate::Regular,
            opcode: Opcode::NOp,
        };

        let operands = Operands {
            dst: MaybeRelocatable::Int(Felt::new(11)),
            res: None,
            op0: MaybeRelocatable::Int(Felt::new(9)),
            op1: MaybeRelocatable::Int(Felt::new(10)),
        };

        let mut vm = vm!();
        vm.run_context.pc = Relocatable::from((0, 4));
        vm.run_context.ap = 5;
        vm.run_context.fp = 6;

        assert_eq!(
            vm.update_ap(&instruction, &operands),
            Err(VirtualMachineError::UnconstrainedResAdd)
        );
    }

    #[test]
    fn update_ap_add1() {
        let instruction = Instruction {
            off0: Felt::new(1),
            off1: Felt::new(2),
            off2: Felt::new(3),
            imm: None,
            dst_register: Register::FP,
            op0_register: Register::AP,
            op1_addr: Op1Addr::AP,
            res: Res::Add,
            pc_update: PcUpdate::Regular,
            ap_update: ApUpdate::Add1,
            fp_update: FpUpdate::Regular,
            opcode: Opcode::NOp,
        };

        let operands = Operands {
            dst: MaybeRelocatable::Int(Felt::new(11)),
            res: Some(MaybeRelocatable::Int(Felt::new(8))),
            op0: MaybeRelocatable::Int(Felt::new(9)),
            op1: MaybeRelocatable::Int(Felt::new(10)),
        };

        let mut vm = vm!();
        vm.run_context.pc = Relocatable::from((0, 4));
        vm.run_context.ap = 5;
        vm.run_context.fp = 6;

        assert_eq!(Ok(()), vm.update_ap(&instruction, &operands));
        assert_eq!(vm.run_context.ap, 6);
    }

    #[test]
    fn update_ap_add2() {
        let instruction = Instruction {
            off0: Felt::new(1),
            off1: Felt::new(2),
            off2: Felt::new(3),
            imm: None,
            dst_register: Register::FP,
            op0_register: Register::AP,
            op1_addr: Op1Addr::AP,
            res: Res::Add,
            pc_update: PcUpdate::Regular,
            ap_update: ApUpdate::Add2,
            fp_update: FpUpdate::Regular,
            opcode: Opcode::NOp,
        };

        let operands = Operands {
            dst: MaybeRelocatable::Int(Felt::new(11)),
            res: Some(MaybeRelocatable::Int(Felt::new(8))),
            op0: MaybeRelocatable::Int(Felt::new(9)),
            op1: MaybeRelocatable::Int(Felt::new(10)),
        };

        let mut vm = vm!();
        vm.run_context.pc = Relocatable::from((0, 4));
        vm.run_context.ap = 5;
        vm.run_context.fp = 6;

        assert_eq!(Ok(()), vm.update_ap(&instruction, &operands));
        assert_eq!(vm.run_context.ap, 7);
    }

    #[test]
    fn update_ap_regular() {
        let instruction = Instruction {
            off0: Felt::new(1),
            off1: Felt::new(2),
            off2: Felt::new(3),
            imm: None,
            dst_register: Register::FP,
            op0_register: Register::AP,
            op1_addr: Op1Addr::AP,
            res: Res::Add,
            pc_update: PcUpdate::Regular,
            ap_update: ApUpdate::Regular,
            fp_update: FpUpdate::Regular,
            opcode: Opcode::NOp,
        };

        let operands = Operands {
            dst: MaybeRelocatable::Int(Felt::new(11)),
            res: Some(MaybeRelocatable::Int(Felt::new(8))),
            op0: MaybeRelocatable::Int(Felt::new(9)),
            op1: MaybeRelocatable::Int(Felt::new(10)),
        };

        let mut vm = vm!();
        vm.run_context.pc = Relocatable::from((0, 4));
        vm.run_context.ap = 5;
        vm.run_context.fp = 6;

        assert_eq!(Ok(()), vm.update_ap(&instruction, &operands));
        assert_eq!(vm.run_context.ap, 5);
    }

    #[test]
    fn update_pc_regular_instruction_no_imm() {
        let instruction = Instruction {
            off0: Felt::new(1),
            off1: Felt::new(2),
            off2: Felt::new(3),
            imm: None,
            dst_register: Register::FP,
            op0_register: Register::AP,
            op1_addr: Op1Addr::AP,
            res: Res::Add,
            pc_update: PcUpdate::Regular,
            ap_update: ApUpdate::Regular,
            fp_update: FpUpdate::Regular,
            opcode: Opcode::NOp,
        };

        let operands = Operands {
            dst: MaybeRelocatable::Int(Felt::new(11)),
            res: Some(MaybeRelocatable::Int(Felt::new(8))),
            op0: MaybeRelocatable::Int(Felt::new(9)),
            op1: MaybeRelocatable::Int(Felt::new(10)),
        };

        let mut vm = vm!();

        assert_eq!(Ok(()), vm.update_pc(&instruction, &operands));
        assert_eq!(vm.run_context.pc, Relocatable::from((0, 1)));
    }

    #[test]
    fn update_pc_regular_instruction_has_imm() {
        let instruction = Instruction {
            off0: Felt::new(1),
            off1: Felt::new(2),
            off2: Felt::new(3),
            imm: Some(Felt::new(5)),
            dst_register: Register::FP,
            op0_register: Register::AP,
            op1_addr: Op1Addr::AP,
            res: Res::Add,
            pc_update: PcUpdate::Regular,
            ap_update: ApUpdate::Regular,
            fp_update: FpUpdate::Regular,
            opcode: Opcode::NOp,
        };

        let operands = Operands {
            dst: MaybeRelocatable::Int(Felt::new(11)),
            res: Some(MaybeRelocatable::Int(Felt::new(8))),
            op0: MaybeRelocatable::Int(Felt::new(9)),
            op1: MaybeRelocatable::Int(Felt::new(10)),
        };

        let mut vm = vm!();

        assert_eq!(Ok(()), vm.update_pc(&instruction, &operands));
        assert_eq!(vm.run_context.pc, Relocatable::from((0, 2)));
    }

    #[test]
    fn update_pc_jump_with_res() {
        let instruction = Instruction {
            off0: Felt::new(1),
            off1: Felt::new(2),
            off2: Felt::new(3),
            imm: None,
            dst_register: Register::FP,
            op0_register: Register::AP,
            op1_addr: Op1Addr::AP,
            res: Res::Add,
            pc_update: PcUpdate::Jump,
            ap_update: ApUpdate::Regular,
            fp_update: FpUpdate::Regular,
            opcode: Opcode::NOp,
        };

        let operands = Operands {
            dst: mayberelocatable!(1, 11),
            res: Some(mayberelocatable!(0, 8)),
            op0: MaybeRelocatable::Int(Felt::new(9)),
            op1: MaybeRelocatable::Int(Felt::new(10)),
        };

        let mut vm = vm!();

        assert_eq!(Ok(()), vm.update_pc(&instruction, &operands));
        assert_eq!(vm.run_context.pc, Relocatable::from((0, 8)));
    }

    #[test]
    fn update_pc_jump_without_res() {
        let instruction = Instruction {
            off0: Felt::new(1),
            off1: Felt::new(2),
            off2: Felt::new(3),
            imm: None,
            dst_register: Register::FP,
            op0_register: Register::AP,
            op1_addr: Op1Addr::AP,
            res: Res::Add,
            pc_update: PcUpdate::Jump,
            ap_update: ApUpdate::Regular,
            fp_update: FpUpdate::Regular,
            opcode: Opcode::NOp,
        };

        let operands = Operands {
            dst: MaybeRelocatable::Int(Felt::new(11)),
            res: None,
            op0: MaybeRelocatable::Int(Felt::new(9)),
            op1: MaybeRelocatable::Int(Felt::new(10)),
        };

        let mut vm = vm!();
        vm.run_context.pc = Relocatable::from((0, 4));
        vm.run_context.ap = 5;
        vm.run_context.fp = 6;

        assert_eq!(
            vm.update_pc(&instruction, &operands),
            Err(VirtualMachineError::UnconstrainedResJump)
        );
    }

    #[test]
    fn update_pc_jump_rel_with_int_res() {
        let instruction = Instruction {
            off0: Felt::new(1),
            off1: Felt::new(2),
            off2: Felt::new(3),
            imm: None,
            dst_register: Register::FP,
            op0_register: Register::AP,
            op1_addr: Op1Addr::AP,
            res: Res::Add,
            pc_update: PcUpdate::JumpRel,
            ap_update: ApUpdate::Regular,
            fp_update: FpUpdate::Regular,
            opcode: Opcode::NOp,
        };

        let operands = Operands {
            dst: MaybeRelocatable::Int(Felt::new(11)),
            res: Some(MaybeRelocatable::Int(Felt::new(8))),
            op0: MaybeRelocatable::Int(Felt::new(9)),
            op1: MaybeRelocatable::Int(Felt::new(10)),
        };

        let mut vm = vm!();
        run_context!(vm, 1, 1, 1);

        assert_eq!(Ok(()), vm.update_pc(&instruction, &operands));
        assert_eq!(vm.run_context.pc, Relocatable::from((0, 9)));
    }

    #[test]
    fn update_pc_jump_rel_without_res() {
        let instruction = Instruction {
            off0: Felt::new(1),
            off1: Felt::new(2),
            off2: Felt::new(3),
            imm: None,
            dst_register: Register::FP,
            op0_register: Register::AP,
            op1_addr: Op1Addr::AP,
            res: Res::Add,
            pc_update: PcUpdate::JumpRel,
            ap_update: ApUpdate::Regular,
            fp_update: FpUpdate::Regular,
            opcode: Opcode::NOp,
        };

        let operands = Operands {
            dst: MaybeRelocatable::Int(Felt::new(11)),
            res: None,
            op0: MaybeRelocatable::Int(Felt::new(9)),
            op1: MaybeRelocatable::Int(Felt::new(10)),
        };

        let mut vm = vm!();

        assert_eq!(
            vm.update_pc(&instruction, &operands),
            Err(VirtualMachineError::UnconstrainedResJumpRel)
        );
    }

    #[test]
    fn update_pc_jump_rel_with_non_int_res() {
        let instruction = Instruction {
            off0: Felt::new(1),
            off1: Felt::new(2),
            off2: Felt::new(3),
            imm: None,
            dst_register: Register::FP,
            op0_register: Register::AP,
            op1_addr: Op1Addr::AP,
            res: Res::Add,
            pc_update: PcUpdate::JumpRel,
            ap_update: ApUpdate::Regular,
            fp_update: FpUpdate::Regular,
            opcode: Opcode::NOp,
        };

        let operands = Operands {
            dst: MaybeRelocatable::Int(Felt::new(11)),
            res: Some(MaybeRelocatable::from((1, 4))),
            op0: MaybeRelocatable::Int(Felt::new(9)),
            op1: MaybeRelocatable::Int(Felt::new(10)),
        };

        let mut vm = vm!();

        assert_eq!(
            Err(VirtualMachineError::PureValue),
            vm.update_pc(&instruction, &operands)
        );
    }

    #[test]
    fn update_pc_jnz_dst_is_zero() {
        let instruction = Instruction {
            off0: Felt::new(1),
            off1: Felt::new(2),
            off2: Felt::new(3),
            imm: None,
            dst_register: Register::FP,
            op0_register: Register::AP,
            op1_addr: Op1Addr::AP,
            res: Res::Add,
            pc_update: PcUpdate::Jnz,
            ap_update: ApUpdate::Regular,
            fp_update: FpUpdate::Regular,
            opcode: Opcode::NOp,
        };

        let operands = Operands {
            dst: MaybeRelocatable::Int(Felt::new(0)),
            res: Some(MaybeRelocatable::Int(Felt::new(0))),
            op0: MaybeRelocatable::Int(Felt::new(9)),
            op1: MaybeRelocatable::Int(Felt::new(10)),
        };

        let mut vm = vm!();

        assert_eq!(Ok(()), vm.update_pc(&instruction, &operands));
        assert_eq!(vm.run_context.pc, Relocatable::from((0, 1)));
    }

    #[test]
    fn update_pc_jnz_dst_is_not_zero() {
        let instruction = Instruction {
            off0: Felt::new(1),
            off1: Felt::new(2),
            off2: Felt::new(3),
            imm: None,
            dst_register: Register::FP,
            op0_register: Register::AP,
            op1_addr: Op1Addr::AP,
            res: Res::Add,
            pc_update: PcUpdate::Jnz,
            ap_update: ApUpdate::Regular,
            fp_update: FpUpdate::Regular,
            opcode: Opcode::NOp,
        };

        let operands = Operands {
            dst: MaybeRelocatable::Int(Felt::new(11)),
            res: Some(MaybeRelocatable::Int(Felt::new(8))),
            op0: MaybeRelocatable::Int(Felt::new(9)),
            op1: MaybeRelocatable::Int(Felt::new(10)),
        };

        let mut vm = vm!();

        assert_eq!(Ok(()), vm.update_pc(&instruction, &operands));
        assert_eq!(vm.run_context.pc, Relocatable::from((0, 10)));
    }

    #[test]
    fn update_registers_all_regular() {
        let instruction = Instruction {
            off0: Felt::new(1),
            off1: Felt::new(2),
            off2: Felt::new(3),
            imm: None,
            dst_register: Register::FP,
            op0_register: Register::AP,
            op1_addr: Op1Addr::AP,
            res: Res::Add,
            pc_update: PcUpdate::Regular,
            ap_update: ApUpdate::Regular,
            fp_update: FpUpdate::Regular,
            opcode: Opcode::NOp,
        };

        let operands = Operands {
            dst: MaybeRelocatable::Int(Felt::new(11)),
            res: Some(MaybeRelocatable::Int(Felt::new(8))),
            op0: MaybeRelocatable::Int(Felt::new(9)),
            op1: MaybeRelocatable::Int(Felt::new(10)),
        };

        let mut vm = vm!();
        vm.run_context.pc = Relocatable::from((0, 4));
        vm.run_context.ap = 5;
        vm.run_context.fp = 6;

        assert_eq!(Ok(()), vm.update_registers(instruction, operands));
        assert_eq!(vm.run_context.pc, Relocatable::from((0, 5)));
        assert_eq!(vm.run_context.ap, 5);
        assert_eq!(vm.run_context.fp, 6);
    }

    #[test]
    fn update_registers_mixed_types() {
        let instruction = Instruction {
            off0: Felt::new(1),
            off1: Felt::new(2),
            off2: Felt::new(3),
            imm: None,
            dst_register: Register::FP,
            op0_register: Register::AP,
            op1_addr: Op1Addr::AP,
            res: Res::Add,
            pc_update: PcUpdate::JumpRel,
            ap_update: ApUpdate::Add2,
            fp_update: FpUpdate::Dst,
            opcode: Opcode::NOp,
        };

        let operands = Operands {
            dst: MaybeRelocatable::from((1, 11)),
            res: Some(MaybeRelocatable::Int(Felt::new(8))),
            op0: MaybeRelocatable::Int(Felt::new(9)),
            op1: MaybeRelocatable::Int(Felt::new(10)),
        };

        let mut vm = vm!();
        run_context!(vm, 4, 5, 6);

        assert_eq!(Ok(()), vm.update_registers(instruction, operands));
        assert_eq!(vm.run_context.pc, Relocatable::from((0, 12)));
        assert_eq!(vm.run_context.ap, 7);
        assert_eq!(vm.run_context.fp, 11);
    }

    #[test]
    fn is_zero_int_value() {
        let value = MaybeRelocatable::Int(Felt::new(1));
        assert_eq!(Ok(false), VirtualMachine::is_zero(&value));
    }

    #[test]
    fn is_zero_relocatable_value() {
        let value = MaybeRelocatable::from((1, 2));
        assert_eq!(
            Err(VirtualMachineError::PureValue),
            VirtualMachine::is_zero(&value)
        );
    }

    #[test]
    fn is_zero_relocatable_value_negative() {
        let value = MaybeRelocatable::from((1, 1));
        assert_eq!(
            Err(VirtualMachineError::PureValue),
            VirtualMachine::is_zero(&value)
        );
    }

    #[test]
    fn deduce_op0_opcode_call() {
        let instruction = Instruction {
            off0: Felt::new(1),
            off1: Felt::new(2),
            off2: Felt::new(3),
            imm: None,
            dst_register: Register::FP,
            op0_register: Register::AP,
            op1_addr: Op1Addr::AP,
            res: Res::Add,
            pc_update: PcUpdate::Jump,
            ap_update: ApUpdate::Regular,
            fp_update: FpUpdate::Regular,
            opcode: Opcode::Call,
        };

        let vm = vm!();

        assert_eq!(
            Ok((Some(MaybeRelocatable::from((0, 1))), None)),
            vm.deduce_op0(&instruction, None, None)
        );
    }

    #[test]
    fn deduce_op0_opcode_assert_eq_res_add_with_optionals() {
        let instruction = Instruction {
            off0: Felt::new(1),
            off1: Felt::new(2),
            off2: Felt::new(3),
            imm: None,
            dst_register: Register::FP,
            op0_register: Register::AP,
            op1_addr: Op1Addr::AP,
            res: Res::Add,
            pc_update: PcUpdate::Jump,
            ap_update: ApUpdate::Regular,
            fp_update: FpUpdate::Regular,
            opcode: Opcode::AssertEq,
        };

        let vm = vm!();

        let dst = MaybeRelocatable::Int(Felt::new(3));
        let op1 = MaybeRelocatable::Int(Felt::new(2));
        assert_eq!(
            Ok((
                Some(MaybeRelocatable::Int(Felt::new(1))),
                Some(MaybeRelocatable::Int(Felt::new(3)))
            )),
            vm.deduce_op0(&instruction, Some(&dst), Some(&op1))
        );
    }

    #[test]
    fn deduce_op0_opcode_assert_eq_res_add_without_optionals() {
        let instruction = Instruction {
            off0: Felt::new(1),
            off1: Felt::new(2),
            off2: Felt::new(3),
            imm: None,
            dst_register: Register::FP,
            op0_register: Register::AP,
            op1_addr: Op1Addr::AP,
            res: Res::Add,
            pc_update: PcUpdate::Jump,
            ap_update: ApUpdate::Regular,
            fp_update: FpUpdate::Regular,
            opcode: Opcode::AssertEq,
        };

        let vm = vm!();

        assert_eq!(Ok((None, None)), vm.deduce_op0(&instruction, None, None));
    }

    #[test]
    fn deduce_op0_opcode_assert_eq_res_mul_non_zero_op1() {
        let instruction = Instruction {
            off0: Felt::new(1),
            off1: Felt::new(2),
            off2: Felt::new(3),
            imm: None,
            dst_register: Register::FP,
            op0_register: Register::AP,
            op1_addr: Op1Addr::AP,
            res: Res::Mul,
            pc_update: PcUpdate::Jump,
            ap_update: ApUpdate::Regular,
            fp_update: FpUpdate::Regular,
            opcode: Opcode::AssertEq,
        };

        let vm = vm!();

        let dst = MaybeRelocatable::Int(Felt::new(4));
        let op1 = MaybeRelocatable::Int(Felt::new(2));
        assert_eq!(
            Ok((
                Some(MaybeRelocatable::Int(Felt::new(2))),
                Some(MaybeRelocatable::Int(Felt::new(4)))
            )),
            vm.deduce_op0(&instruction, Some(&dst), Some(&op1))
        );
    }

    #[test]
    fn deduce_op0_opcode_assert_eq_res_mul_zero_op1() {
        let instruction = Instruction {
            off0: Felt::new(1),
            off1: Felt::new(2),
            off2: Felt::new(3),
            imm: None,
            dst_register: Register::FP,
            op0_register: Register::AP,
            op1_addr: Op1Addr::AP,
            res: Res::Mul,
            pc_update: PcUpdate::Jump,
            ap_update: ApUpdate::Regular,
            fp_update: FpUpdate::Regular,
            opcode: Opcode::AssertEq,
        };

        let vm = vm!();

        let dst = MaybeRelocatable::Int(Felt::new(4));
        let op1 = MaybeRelocatable::Int(Felt::new(0));
        assert_eq!(
            Ok((None, None)),
            vm.deduce_op0(&instruction, Some(&dst), Some(&op1))
        );
    }

    #[test]
    fn deduce_op0_opcode_assert_eq_res_op1() {
        let instruction = Instruction {
            off0: Felt::new(1),
            off1: Felt::new(2),
            off2: Felt::new(3),
            imm: None,
            dst_register: Register::FP,
            op0_register: Register::AP,
            op1_addr: Op1Addr::AP,
            res: Res::Op1,
            pc_update: PcUpdate::Jump,
            ap_update: ApUpdate::Regular,
            fp_update: FpUpdate::Regular,
            opcode: Opcode::AssertEq,
        };

        let vm = vm!();

        let dst = MaybeRelocatable::Int(Felt::new(4));
        let op1 = MaybeRelocatable::Int(Felt::new(0));
        assert_eq!(
            Ok((None, None)),
            vm.deduce_op0(&instruction, Some(&dst), Some(&op1))
        );
    }

    #[test]
    fn deduce_op0_opcode_ret() {
        let instruction = Instruction {
            off0: Felt::new(1),
            off1: Felt::new(2),
            off2: Felt::new(3),
            imm: None,
            dst_register: Register::FP,
            op0_register: Register::AP,
            op1_addr: Op1Addr::AP,
            res: Res::Mul,
            pc_update: PcUpdate::Jump,
            ap_update: ApUpdate::Regular,
            fp_update: FpUpdate::Regular,
            opcode: Opcode::Ret,
        };

        let vm = vm!();

        let dst = MaybeRelocatable::Int(Felt::new(4));
        let op1 = MaybeRelocatable::Int(Felt::new(0));
        assert_eq!(
            Ok((None, None)),
            vm.deduce_op0(&instruction, Some(&dst), Some(&op1))
        );
    }

    #[test]
    fn deduce_op1_opcode_call() {
        let instruction = Instruction {
            off0: Felt::new(1),
            off1: Felt::new(2),
            off2: Felt::new(3),
            imm: None,
            dst_register: Register::FP,
            op0_register: Register::AP,
            op1_addr: Op1Addr::AP,
            res: Res::Add,
            pc_update: PcUpdate::Jump,
            ap_update: ApUpdate::Regular,
            fp_update: FpUpdate::Regular,
            opcode: Opcode::Call,
        };

        let vm = vm!();

        assert_eq!(Ok((None, None)), vm.deduce_op1(&instruction, None, None));
    }

    #[test]
    fn deduce_op1_opcode_assert_eq_res_add_with_optionals() {
        let instruction = Instruction {
            off0: Felt::new(1),
            off1: Felt::new(2),
            off2: Felt::new(3),
            imm: None,
            dst_register: Register::FP,
            op0_register: Register::AP,
            op1_addr: Op1Addr::AP,
            res: Res::Add,
            pc_update: PcUpdate::Jump,
            ap_update: ApUpdate::Regular,
            fp_update: FpUpdate::Regular,
            opcode: Opcode::AssertEq,
        };

        let vm = vm!();

        let dst = MaybeRelocatable::Int(Felt::new(3));
        let op0 = MaybeRelocatable::Int(Felt::new(2));
        assert_eq!(
            Ok((
                Some(MaybeRelocatable::Int(Felt::new(1))),
                Some(MaybeRelocatable::Int(Felt::new(3)))
            )),
            vm.deduce_op1(&instruction, Some(&dst), Some(op0))
        );
    }

    #[test]
    fn deduce_op1_opcode_assert_eq_res_add_without_optionals() {
        let instruction = Instruction {
            off0: Felt::new(1),
            off1: Felt::new(2),
            off2: Felt::new(3),
            imm: None,
            dst_register: Register::FP,
            op0_register: Register::AP,
            op1_addr: Op1Addr::AP,
            res: Res::Add,
            pc_update: PcUpdate::Jump,
            ap_update: ApUpdate::Regular,
            fp_update: FpUpdate::Regular,
            opcode: Opcode::AssertEq,
        };

        let vm = vm!();

        assert_eq!(Ok((None, None)), vm.deduce_op1(&instruction, None, None));
    }

    #[test]
    fn deduce_op1_opcode_assert_eq_res_mul_non_zero_op0() {
        let instruction = Instruction {
            off0: Felt::new(1),
            off1: Felt::new(2),
            off2: Felt::new(3),
            imm: None,
            dst_register: Register::FP,
            op0_register: Register::AP,
            op1_addr: Op1Addr::AP,
            res: Res::Mul,
            pc_update: PcUpdate::Jump,
            ap_update: ApUpdate::Regular,
            fp_update: FpUpdate::Regular,
            opcode: Opcode::AssertEq,
        };

        let vm = vm!();

        let dst = MaybeRelocatable::Int(Felt::new(4));
        let op0 = MaybeRelocatable::Int(Felt::new(2));
        assert_eq!(
            Ok((
                Some(MaybeRelocatable::Int(Felt::new(2))),
                Some(MaybeRelocatable::Int(Felt::new(4)))
            )),
            vm.deduce_op1(&instruction, Some(&dst), Some(op0))
        );
    }

    #[test]
    fn deduce_op1_opcode_assert_eq_res_mul_zero_op0() {
        let instruction = Instruction {
            off0: Felt::new(1),
            off1: Felt::new(2),
            off2: Felt::new(3),
            imm: None,
            dst_register: Register::FP,
            op0_register: Register::AP,
            op1_addr: Op1Addr::AP,
            res: Res::Mul,
            pc_update: PcUpdate::Jump,
            ap_update: ApUpdate::Regular,
            fp_update: FpUpdate::Regular,
            opcode: Opcode::AssertEq,
        };

        let vm = vm!();

        let dst = MaybeRelocatable::Int(Felt::new(4));
        let op0 = MaybeRelocatable::Int(Felt::new(0));
        assert_eq!(
            Ok((None, None)),
            vm.deduce_op1(&instruction, Some(&dst), Some(op0))
        );
    }

    #[test]
    fn deduce_op1_opcode_assert_eq_res_op1_without_dst() {
        let instruction = Instruction {
            off0: Felt::new(1),
            off1: Felt::new(2),
            off2: Felt::new(3),
            imm: None,
            dst_register: Register::FP,
            op0_register: Register::AP,
            op1_addr: Op1Addr::AP,
            res: Res::Op1,
            pc_update: PcUpdate::Jump,
            ap_update: ApUpdate::Regular,
            fp_update: FpUpdate::Regular,
            opcode: Opcode::AssertEq,
        };

        let vm = vm!();

        let op0 = MaybeRelocatable::Int(Felt::new(0));
        assert_eq!(
            Ok((None, None)),
            vm.deduce_op1(&instruction, None, Some(op0))
        );
    }

    #[test]
    fn deduce_op1_opcode_assert_eq_res_op1_with_dst() {
        let instruction = Instruction {
            off0: Felt::new(1),
            off1: Felt::new(2),
            off2: Felt::new(3),
            imm: None,
            dst_register: Register::FP,
            op0_register: Register::AP,
            op1_addr: Op1Addr::AP,
            res: Res::Op1,
            pc_update: PcUpdate::Jump,
            ap_update: ApUpdate::Regular,
            fp_update: FpUpdate::Regular,
            opcode: Opcode::AssertEq,
        };

        let vm = vm!();

        let dst = MaybeRelocatable::Int(Felt::new(7));
        assert_eq!(
            Ok((
                Some(MaybeRelocatable::Int(Felt::new(7))),
                Some(MaybeRelocatable::Int(Felt::new(7)))
            )),
            vm.deduce_op1(&instruction, Some(&dst), None)
        );
    }

    #[test]
    fn compute_res_op1() {
        let instruction = Instruction {
            off0: Felt::new(1),
            off1: Felt::new(2),
            off2: Felt::new(3),
            imm: None,
            dst_register: Register::FP,
            op0_register: Register::AP,
            op1_addr: Op1Addr::AP,
            res: Res::Op1,
            pc_update: PcUpdate::Jump,
            ap_update: ApUpdate::Regular,
            fp_update: FpUpdate::Regular,
            opcode: Opcode::AssertEq,
        };

        let vm = vm!();

        let op1 = MaybeRelocatable::Int(Felt::new(7));
        let op0 = MaybeRelocatable::Int(Felt::new(9));
        assert_eq!(
            Ok(Some(MaybeRelocatable::Int(Felt::new(7)))),
            vm.compute_res(&instruction, &op0, &op1)
        );
    }

    #[test]
    fn compute_res_add() {
        let instruction = Instruction {
            off0: Felt::new(1),
            off1: Felt::new(2),
            off2: Felt::new(3),
            imm: None,
            dst_register: Register::FP,
            op0_register: Register::AP,
            op1_addr: Op1Addr::AP,
            res: Res::Add,
            pc_update: PcUpdate::Jump,
            ap_update: ApUpdate::Regular,
            fp_update: FpUpdate::Regular,
            opcode: Opcode::AssertEq,
        };

        let vm = vm!();

        let op1 = MaybeRelocatable::Int(Felt::new(7));
        let op0 = MaybeRelocatable::Int(Felt::new(9));
        assert_eq!(
            Ok(Some(MaybeRelocatable::Int(Felt::new(16)))),
            vm.compute_res(&instruction, &op0, &op1)
        );
    }

    #[test]
    fn compute_res_mul_int_operands() {
        let instruction = Instruction {
            off0: Felt::new(1),
            off1: Felt::new(2),
            off2: Felt::new(3),
            imm: None,
            dst_register: Register::FP,
            op0_register: Register::AP,
            op1_addr: Op1Addr::AP,
            res: Res::Mul,
            pc_update: PcUpdate::Jump,
            ap_update: ApUpdate::Regular,
            fp_update: FpUpdate::Regular,
            opcode: Opcode::AssertEq,
        };

        let vm = vm!();

        let op1 = MaybeRelocatable::Int(Felt::new(7));
        let op0 = MaybeRelocatable::Int(Felt::new(9));
        assert_eq!(
            Ok(Some(MaybeRelocatable::Int(Felt::new(63)))),
            vm.compute_res(&instruction, &op0, &op1)
        );
    }

    #[test]
    fn compute_res_mul_relocatable_values() {
        let instruction = Instruction {
            off0: Felt::new(1),
            off1: Felt::new(2),
            off2: Felt::new(3),
            imm: None,
            dst_register: Register::FP,
            op0_register: Register::AP,
            op1_addr: Op1Addr::AP,
            res: Res::Mul,
            pc_update: PcUpdate::Jump,
            ap_update: ApUpdate::Regular,
            fp_update: FpUpdate::Regular,
            opcode: Opcode::AssertEq,
        };

        let vm = vm!();

        let op1 = MaybeRelocatable::from((2, 3));
        let op0 = MaybeRelocatable::from((2, 6));
        assert_eq!(
            Err(VirtualMachineError::PureValue),
            vm.compute_res(&instruction, &op0, &op1)
        );
    }

    #[test]
    fn compute_res_unconstrained() {
        let instruction = Instruction {
            off0: Felt::new(1),
            off1: Felt::new(2),
            off2: Felt::new(3),
            imm: None,
            dst_register: Register::FP,
            op0_register: Register::AP,
            op1_addr: Op1Addr::AP,
            res: Res::Unconstrained,
            pc_update: PcUpdate::Jump,
            ap_update: ApUpdate::Regular,
            fp_update: FpUpdate::Regular,
            opcode: Opcode::AssertEq,
        };

        let vm = vm!();

        let op1 = MaybeRelocatable::Int(Felt::new(7));
        let op0 = MaybeRelocatable::Int(Felt::new(9));
        assert_eq!(Ok(None), vm.compute_res(&instruction, &op0, &op1));
    }

    #[test]
    fn deduce_dst_opcode_assert_eq_with_res() {
        let instruction = Instruction {
            off0: Felt::new(1),
            off1: Felt::new(2),
            off2: Felt::new(3),
            imm: None,
            dst_register: Register::FP,
            op0_register: Register::AP,
            op1_addr: Op1Addr::AP,
            res: Res::Unconstrained,
            pc_update: PcUpdate::Jump,
            ap_update: ApUpdate::Regular,
            fp_update: FpUpdate::Regular,
            opcode: Opcode::AssertEq,
        };

        let vm = vm!();

        let res = MaybeRelocatable::Int(Felt::new(7));
        assert_eq!(
            Some(MaybeRelocatable::Int(Felt::new(7))),
            vm.deduce_dst(&instruction, Some(&res))
        );
    }

    #[test]
    fn deduce_dst_opcode_assert_eq_without_res() {
        let instruction = Instruction {
            off0: Felt::new(1),
            off1: Felt::new(2),
            off2: Felt::new(3),
            imm: None,
            dst_register: Register::FP,
            op0_register: Register::AP,
            op1_addr: Op1Addr::AP,
            res: Res::Unconstrained,
            pc_update: PcUpdate::Jump,
            ap_update: ApUpdate::Regular,
            fp_update: FpUpdate::Regular,
            opcode: Opcode::AssertEq,
        };

        let vm = vm!();

        assert_eq!(None, vm.deduce_dst(&instruction, None));
    }

    #[test]
    fn deduce_dst_opcode_call() {
        let instruction = Instruction {
            off0: Felt::new(1),
            off1: Felt::new(2),
            off2: Felt::new(3),
            imm: None,
            dst_register: Register::FP,
            op0_register: Register::AP,
            op1_addr: Op1Addr::AP,
            res: Res::Unconstrained,
            pc_update: PcUpdate::Jump,
            ap_update: ApUpdate::Regular,
            fp_update: FpUpdate::Regular,
            opcode: Opcode::Call,
        };

        let vm = vm!();

        assert_eq!(
            Some(MaybeRelocatable::from((1, 0))),
            vm.deduce_dst(&instruction, None)
        );
    }

    #[test]
    fn deduce_dst_opcode_ret() {
        let instruction = Instruction {
            off0: Felt::new(1),
            off1: Felt::new(2),
            off2: Felt::new(3),
            imm: None,
            dst_register: Register::FP,
            op0_register: Register::AP,
            op1_addr: Op1Addr::AP,
            res: Res::Unconstrained,
            pc_update: PcUpdate::Jump,
            ap_update: ApUpdate::Regular,
            fp_update: FpUpdate::Regular,
            opcode: Opcode::Ret,
        };

        let vm = vm!();

        assert_eq!(None, vm.deduce_dst(&instruction, None));
    }

    #[test]
    fn compute_operands_add_ap() {
        let inst = Instruction {
            off0: Felt::new(0),
            off1: Felt::new(1),
            off2: Felt::new(2),
            imm: None,
            dst_register: Register::AP,
            op0_register: Register::AP,
            op1_addr: Op1Addr::AP,
            res: Res::Add,
            pc_update: PcUpdate::Regular,
            ap_update: ApUpdate::Regular,
            fp_update: FpUpdate::Regular,
            opcode: Opcode::NOp,
        };

        let mut vm = vm!();
        vm.accessed_addresses = Some(Vec::new());
        for _ in 0..2 {
            vm.segments.add(&mut vm.memory);
        }

        vm.memory.data.push(Vec::new());
        let dst_addr = MaybeRelocatable::from((1, 0));
        let dst_addr_value = MaybeRelocatable::Int(Felt::new(5));
        let op0_addr = MaybeRelocatable::from((1, 1));
        let op0_addr_value = MaybeRelocatable::Int(Felt::new(2));
        let op1_addr = MaybeRelocatable::from((1, 2));
        let op1_addr_value = MaybeRelocatable::Int(Felt::new(3));
        vm.memory.insert(&dst_addr, &dst_addr_value).unwrap();
        vm.memory.insert(&op0_addr, &op0_addr_value).unwrap();
        vm.memory.insert(&op1_addr, &op1_addr_value).unwrap();

        let expected_operands = Operands {
            dst: dst_addr_value.clone(),
            res: Some(dst_addr_value.clone()),
            op0: op0_addr_value.clone(),
            op1: op1_addr_value.clone(),
        };

        let expected_addresses = OperandsAddresses {
            dst_addr: dst_addr.get_relocatable().unwrap().clone(),
            op0_addr: op0_addr.get_relocatable().unwrap().clone(),
            op1_addr: op1_addr.get_relocatable().unwrap().clone(),
        };

        let (operands, addresses, _) = vm.compute_operands(&inst).unwrap();
        assert!(operands == expected_operands);
        assert!(addresses == expected_addresses);
    }

    #[test]
    fn compute_operands_mul_fp() {
        let inst = Instruction {
            off0: Felt::new(0),
            off1: Felt::new(1),
            off2: Felt::new(2),
            imm: None,
            dst_register: Register::FP,
            op0_register: Register::FP,
            op1_addr: Op1Addr::FP,
            res: Res::Mul,
            pc_update: PcUpdate::Regular,
            ap_update: ApUpdate::Regular,
            fp_update: FpUpdate::Regular,
            opcode: Opcode::NOp,
        };
        let mut vm = vm!();
        //Create program and execution segments
        for _ in 0..2 {
            vm.segments.add(&mut vm.memory);
        }
        vm.accessed_addresses = Some(Vec::new());
        vm.memory.data.push(Vec::new());
        let dst_addr = mayberelocatable!(1, 0);
        let dst_addr_value = mayberelocatable!(6);
        let op0_addr = mayberelocatable!(1, 1);
        let op0_addr_value = mayberelocatable!(2);
        let op1_addr = mayberelocatable!(1, 2);
        let op1_addr_value = mayberelocatable!(3);
        vm.memory.insert(&dst_addr, &dst_addr_value).unwrap();
        vm.memory.insert(&op0_addr, &op0_addr_value).unwrap();
        vm.memory.insert(&op1_addr, &op1_addr_value).unwrap();

        let expected_operands = Operands {
            dst: dst_addr_value.clone(),
            res: Some(dst_addr_value.clone()),
            op0: op0_addr_value.clone(),
            op1: op1_addr_value.clone(),
        };

        let expected_addresses = OperandsAddresses {
            dst_addr: dst_addr.get_relocatable().unwrap().clone(),
            op0_addr: op0_addr.get_relocatable().unwrap().clone(),
            op1_addr: op1_addr.get_relocatable().unwrap().clone(),
        };

        let (operands, addresses, _) = vm.compute_operands(&inst).unwrap();
        assert!(operands == expected_operands);
        assert!(addresses == expected_addresses);
    }

    #[test]
    fn compute_jnz() {
        let instruction = Instruction {
            off0: Felt::new(1),
            off1: Felt::new(1),
            off2: Felt::new(1),
            imm: Some(Felt::new(4)),
            dst_register: Register::AP,
            op0_register: Register::AP,
            op1_addr: Op1Addr::Imm,
            res: Res::Unconstrained,
            pc_update: PcUpdate::Jnz,
            ap_update: ApUpdate::Regular,
            fp_update: FpUpdate::Regular,
            opcode: Opcode::NOp,
        };

        let mut vm = vm!();
        vm.accessed_addresses = Some(Vec::new());
        vm.memory = memory![
            ((0, 0), 0x206800180018001_i64),
            ((1, 1), 0x4),
            ((0, 1), 0x4)
        ];

        let expected_operands = Operands {
            dst: mayberelocatable!(4),
            res: None,
            op0: mayberelocatable!(4),
            op1: mayberelocatable!(4),
        };

        let expected_addresses = OperandsAddresses {
            dst_addr: relocatable!(1, 1),
            op0_addr: relocatable!(1, 1),
            op1_addr: relocatable!(0, 1),
        };

        let (operands, addresses, _) = vm.compute_operands(&instruction).unwrap();
        assert!(operands == expected_operands);
        assert!(addresses == expected_addresses);
        let mut hint_processor = BuiltinHintProcessor::new_empty();
        assert_eq!(
            vm.step(
                &mut hint_processor,
                exec_scopes_ref!(),
                &HashMap::new(),
                &HashMap::new()
            ),
            Ok(())
        );
        assert_eq!(vm.run_context.pc, relocatable!(0, 4));
    }

    #[test]
    fn compute_operands_deduce_dst_none() {
        let instruction = Instruction {
            off0: Felt::new(2),
            off1: Felt::new(0),
            off2: Felt::new(0),
            imm: None,
            dst_register: Register::FP,
            op0_register: Register::AP,
            op1_addr: Op1Addr::AP,
            res: Res::Unconstrained,
            pc_update: PcUpdate::Regular,
            ap_update: ApUpdate::Regular,
            fp_update: FpUpdate::Regular,
            opcode: Opcode::NOp,
        };

        let mut vm = vm!();

        vm.memory = memory!(((1, 0), 145944781867024385_i64));

        let error = vm.compute_operands(&instruction).unwrap_err();
        assert_eq!(error, VirtualMachineError::NoDst);
    }

    #[test]
    fn opcode_assertions_res_unconstrained() {
        let instruction = Instruction {
            off0: Felt::new(1),
            off1: Felt::new(2),
            off2: Felt::new(3),
            imm: None,
            dst_register: Register::FP,
            op0_register: Register::AP,
            op1_addr: Op1Addr::AP,
            res: Res::Add,
            pc_update: PcUpdate::Regular,
            ap_update: ApUpdate::Regular,
            fp_update: FpUpdate::APPlus2,
            opcode: Opcode::AssertEq,
        };

        let operands = Operands {
            dst: MaybeRelocatable::Int(Felt::new(8)),
            res: None,
            op0: MaybeRelocatable::Int(Felt::new(9)),
            op1: MaybeRelocatable::Int(Felt::new(10)),
        };

        let vm = vm!();

        let error = vm.opcode_assertions(&instruction, &operands);
        assert_eq!(error, Err(VirtualMachineError::UnconstrainedResAssertEq));
    }

    #[test]
    fn opcode_assertions_instruction_failed() {
        let instruction = Instruction {
            off0: Felt::new(1_i32),
            off1: Felt::new(2_i32),
            off2: Felt::new(3_i32),
            imm: None,
            dst_register: Register::FP,
            op0_register: Register::AP,
            op1_addr: Op1Addr::AP,
            res: Res::Add,
            pc_update: PcUpdate::Regular,
            ap_update: ApUpdate::Regular,
            fp_update: FpUpdate::APPlus2,
            opcode: Opcode::AssertEq,
        };

        let operands = Operands {
            dst: MaybeRelocatable::Int(Felt::new(9_i32)),
            res: Some(MaybeRelocatable::Int(Felt::new(8_i32))),
            op0: MaybeRelocatable::Int(Felt::new(9_i32)),
            op1: MaybeRelocatable::Int(Felt::new(10_i32)),
        };

        let vm = vm!();

        assert_eq!(
            vm.opcode_assertions(&instruction, &operands),
            Err(VirtualMachineError::DiffAssertValues(
                MaybeRelocatable::Int(Felt::new(9_i32)),
                MaybeRelocatable::Int(Felt::new(8_i32))
            ))
        );
    }

    #[test]
    fn opcode_assertions_instruction_failed_relocatables() {
        let instruction = Instruction {
            off0: Felt::new(1_i32),
            off1: Felt::new(2_i32),
            off2: Felt::new(3_i32),
            imm: None,
            dst_register: Register::FP,
            op0_register: Register::AP,
            op1_addr: Op1Addr::AP,
            res: Res::Add,
            pc_update: PcUpdate::Regular,
            ap_update: ApUpdate::Regular,
            fp_update: FpUpdate::APPlus2,
            opcode: Opcode::AssertEq,
        };

        let operands = Operands {
            dst: MaybeRelocatable::from((1, 1)),
            res: Some(MaybeRelocatable::from((1, 2))),
            op0: MaybeRelocatable::Int(Felt::new(9_i32)),
            op1: MaybeRelocatable::Int(Felt::new(10_i32)),
        };

        let vm = vm!();

        assert_eq!(
            vm.opcode_assertions(&instruction, &operands),
            Err(VirtualMachineError::DiffAssertValues(
                MaybeRelocatable::from((1, 1)),
                MaybeRelocatable::from((1, 2))
            ))
        );
    }

    #[test]
    fn opcode_assertions_inconsistent_op0() {
        let instruction = Instruction {
            off0: Felt::new(1_i32),
            off1: Felt::new(2_i32),
            off2: Felt::new(3_i32),
            imm: None,
            dst_register: Register::FP,
            op0_register: Register::AP,
            op1_addr: Op1Addr::AP,
            res: Res::Add,
            pc_update: PcUpdate::Regular,
            ap_update: ApUpdate::Regular,
            fp_update: FpUpdate::APPlus2,
            opcode: Opcode::Call,
        };

        let operands = Operands {
            dst: mayberelocatable!(0, 8),
            res: Some(mayberelocatable!(8)),
            op0: mayberelocatable!(9),
            op1: mayberelocatable!(10),
        };

        let mut vm = vm!();
        vm.run_context.pc = relocatable!(0, 4);

        assert_eq!(
            vm.opcode_assertions(&instruction, &operands),
            Err(VirtualMachineError::CantWriteReturnPc(
                mayberelocatable!(9),
                mayberelocatable!(0, 5),
            ))
        );
    }

    #[test]
    fn opcode_assertions_inconsistent_dst() {
        let instruction = Instruction {
            off0: Felt::new(1_i32),
            off1: Felt::new(2_i32),
            off2: Felt::new(3_i32),
            imm: None,
            dst_register: Register::FP,
            op0_register: Register::AP,
            op1_addr: Op1Addr::AP,
            res: Res::Add,
            pc_update: PcUpdate::Regular,
            ap_update: ApUpdate::Regular,
            fp_update: FpUpdate::APPlus2,
            opcode: Opcode::Call,
        };

        let operands = Operands {
            dst: mayberelocatable!(8),
            res: Some(mayberelocatable!(8)),
            op0: mayberelocatable!(0, 1),
            op1: mayberelocatable!(10),
        };
        let mut vm = vm!();
        vm.run_context.fp = 6;

        assert_eq!(
            vm.opcode_assertions(&instruction, &operands),
            Err(VirtualMachineError::CantWriteReturnFp(
                mayberelocatable!(8),
                mayberelocatable!(1, 6)
            ))
        );
    }

    #[test]
    /// Test for a simple program execution
    /// Used program code:
    /// func main():
    ///     let a = 1
    ///     let b = 2
    ///     let c = a + b
    ///     return()
    /// end
    /// Memory taken from original vm
    /// {RelocatableValue(segment_index=0, offset=0): 2345108766317314046,
    ///  RelocatableValue(segment_index=1, offset=0): RelocatableValue(segment_index=2, offset=0),
    ///  RelocatableValue(segment_index=1, offset=1): RelocatableValue(segment_index=3, offset=0)}
    /// Current register values:
    /// AP 1:2
    /// FP 1:2
    /// PC 0:0
    fn test_step_for_preset_memory() {
        let mut vm = vm!(true);
        vm.accessed_addresses = Some(Vec::new());

        let mut hint_processor = BuiltinHintProcessor::new_empty();

        run_context!(vm, 0, 2, 2);

        vm.memory = memory![
            ((0, 0), 2345108766317314046_u64),
            ((1, 0), (2, 0)),
            ((1, 1), (3, 0))
        ];

        assert_eq!(
            vm.step(
                &mut hint_processor,
                exec_scopes_ref!(),
                &HashMap::new(),
                &HashMap::new()
            ),
            Ok(())
        );
        let trace = vm.trace.unwrap();
        trace_check!(trace, [((0, 0), (1, 2), (1, 2))]);

        assert_eq!(vm.run_context.pc, Relocatable::from((3, 0)));
        assert_eq!(vm.run_context.ap, 2);
        assert_eq!(vm.run_context.fp, 0);

        let accessed_addresses = vm.accessed_addresses.as_ref().unwrap();
        assert!(accessed_addresses.contains(&Relocatable::from((1, 0))));
        assert!(accessed_addresses.contains(&Relocatable::from((1, 1))));
        assert!(accessed_addresses.contains(&Relocatable::from((0, 0))));
    }

    #[test]
    /*
    Test for a simple program execution
    Used program code:
        func myfunc(a: felt) -> (r: felt):
            let b = a * 2
            return(b)
        end
        func main():
            let a = 1
            let b = myfunc(a)
            return()
        end
    Memory taken from original vm:
    {RelocatableValue(segment_index=0, offset=0): 5207990763031199744,
    RelocatableValue(segment_index=0, offset=1): 2,
    RelocatableValue(segment_index=0, offset=2): 2345108766317314046,
    RelocatableValue(segment_index=0, offset=3): 5189976364521848832,
    RelocatableValue(segment_index=0, offset=4): 1,
    RelocatableValue(segment_index=0, offset=5): 1226245742482522112,
    RelocatableValue(segment_index=0, offset=6): 3618502788666131213697322783095070105623107215331596699973092056135872020476,
    RelocatableValue(segment_index=0, offset=7): 2345108766317314046,
    RelocatableValue(segment_index=1, offset=0): RelocatableValue(segment_index=2, offset=0),
    RelocatableValue(segment_index=1, offset=1): RelocatableValue(segment_index=3, offset=0)}
    Current register values:
    AP 1:2
    FP 1:2
    PC 0:3
    Final Pc (not executed): 3:0
    This program consists of 5 steps
    */
    fn test_step_for_preset_memory_function_call() {
        let mut vm = vm!(true);
        vm.accessed_addresses = Some(Vec::new());

        run_context!(vm, 3, 2, 2);

        //Insert values into memory
        vm.memory =
            memory![
            ((0, 0), 5207990763031199744_i64),
            ((0, 1), 2),
            ((0, 2), 2345108766317314046_i64),
            ((0, 3), 5189976364521848832_i64),
            ((0, 4), 1),
            ((0, 5), 1226245742482522112_i64),
            (
                (0, 6),
                ("3618502788666131213697322783095070105623107215331596699973092056135872020476",10)
            ),
            ((0, 7), 2345108766317314046_i64),
            ((1, 0), (2, 0)),
            ((1, 1), (3, 0))
        ];

        let final_pc = Relocatable::from((3, 0));
        let mut hint_processor = BuiltinHintProcessor::new_empty();
        //Run steps
        while vm.run_context.pc != final_pc {
            assert_eq!(
                vm.step(
                    &mut hint_processor,
                    exec_scopes_ref!(),
                    &HashMap::new(),
                    &HashMap::new()
                ),
                Ok(())
            );
        }

        //Check final register values
        assert_eq!(vm.run_context.pc, Relocatable::from((3, 0)));

        assert_eq!(vm.run_context.ap, 6);

        assert_eq!(vm.run_context.fp, 0);
        //Check each TraceEntry in trace
        let trace = vm.trace.unwrap();
        assert_eq!(trace.len(), 5);
        trace_check!(
            trace,
            [
                ((0, 3), (1, 2), (1, 2)),
                ((0, 5), (1, 3), (1, 2)),
                ((0, 0), (1, 5), (1, 5)),
                ((0, 2), (1, 6), (1, 5)),
                ((0, 7), (1, 6), (1, 2))
            ]
        );
        //Check accessed_addresses
        //Order will differ from python vm execution, (due to python version using set's update() method)
        //We will instead check that all elements are contained and not duplicated
        let accessed_addresses = vm
            .accessed_addresses
            .unwrap()
            .into_iter()
            .collect::<HashSet<Relocatable>>();
        assert_eq!(accessed_addresses.len(), 14);
        //Check each element individually
        assert!(accessed_addresses.contains(&Relocatable::from((0, 1))));
        assert!(accessed_addresses.contains(&Relocatable::from((0, 7))));
        assert!(accessed_addresses.contains(&Relocatable::from((1, 2))));
        assert!(accessed_addresses.contains(&Relocatable::from((0, 4))));
        assert!(accessed_addresses.contains(&Relocatable::from((0, 0))));
        assert!(accessed_addresses.contains(&Relocatable::from((1, 5))));
        assert!(accessed_addresses.contains(&Relocatable::from((1, 1))));
        assert!(accessed_addresses.contains(&Relocatable::from((0, 3))));
        assert!(accessed_addresses.contains(&Relocatable::from((1, 4))));
        assert!(accessed_addresses.contains(&Relocatable::from((0, 6))));
        assert!(accessed_addresses.contains(&Relocatable::from((0, 2))));
        assert!(accessed_addresses.contains(&Relocatable::from((0, 5))));
        assert!(accessed_addresses.contains(&Relocatable::from((1, 0))));
        assert!(accessed_addresses.contains(&Relocatable::from((1, 3))));
    }

    #[test]
    /// Test the following program:
    /// ...
    /// [ap] = 4
    /// ap += 1
    /// [ap] = 5; ap++
    /// [ap] = [ap - 1] * [ap - 2]
    /// ...
    /// Original vm memory:
    /// RelocatableValue(segment_index=0, offset=0): '0x400680017fff8000',
    /// RelocatableValue(segment_index=0, offset=1): '0x4',
    /// RelocatableValue(segment_index=0, offset=2): '0x40780017fff7fff',
    /// RelocatableValue(segment_index=0, offset=3): '0x1',
    /// RelocatableValue(segment_index=0, offset=4): '0x480680017fff8000',
    /// RelocatableValue(segment_index=0, offset=5): '0x5',
    /// RelocatableValue(segment_index=0, offset=6): '0x40507ffe7fff8000',
    /// RelocatableValue(segment_index=0, offset=7): '0x208b7fff7fff7ffe',
    /// RelocatableValue(segment_index=1, offset=0): RelocatableValue(segment_index=2, offset=0),
    /// RelocatableValue(segment_index=1, offset=1): RelocatableValue(segment_index=3, offset=0),
    /// RelocatableValue(segment_index=1, offset=2): '0x4',
    /// RelocatableValue(segment_index=1, offset=3): '0x5',
    /// RelocatableValue(segment_index=1, offset=4): '0x14'
    fn multiplication_and_different_ap_increase() {
        let mut vm = vm!();
        vm.memory = memory![
            ((0, 0), 0x400680017fff8000_i64),
            ((0, 1), 0x4),
            ((0, 2), 0x40780017fff7fff_i64),
            ((0, 3), 0x1),
            ((0, 4), 0x480680017fff8000_i64),
            ((0, 5), 0x5),
            ((0, 6), 0x40507ffe7fff8000_i64),
            ((0, 7), 0x208b7fff7fff7ffe_i64),
            ((1, 0), (2, 0)),
            ((1, 1), (3, 0)),
            ((1, 2), 0x4),
            ((1, 3), 0x5),
            ((1, 4), 0x14)
        ];

        run_context!(vm, 0, 2, 2);

        assert_eq!(vm.run_context.pc, Relocatable::from((0, 0)));
        assert_eq!(vm.run_context.ap, 2);
        let mut hint_processor = BuiltinHintProcessor::new_empty();
        assert_eq!(
            vm.step(
                &mut hint_processor,
                exec_scopes_ref!(),
                &HashMap::new(),
                &HashMap::new()
            ),
            Ok(())
        );
        assert_eq!(vm.run_context.pc, Relocatable::from((0, 2)));
        assert_eq!(vm.run_context.ap, 2);

        assert_eq!(
            vm.memory
                .get(&vm.run_context.get_ap())
                .unwrap()
                .unwrap()
                .as_ref(),
            &MaybeRelocatable::Int(Felt::new(0x4)),
        );
        let mut hint_processor = BuiltinHintProcessor::new_empty();
        assert_eq!(
            vm.step(
                &mut hint_processor,
                exec_scopes_ref!(),
                &HashMap::new(),
                &HashMap::new()
            ),
            Ok(())
        );
        assert_eq!(vm.run_context.pc, Relocatable::from((0, 4)));
        assert_eq!(vm.run_context.ap, 3);

        assert_eq!(
            vm.memory
                .get(&vm.run_context.get_ap())
                .unwrap()
                .unwrap()
                .as_ref(),
            &MaybeRelocatable::Int(Felt::new(0x5))
        );

        let mut hint_processor = BuiltinHintProcessor::new_empty();
        assert_eq!(
            vm.step(
                &mut hint_processor,
                exec_scopes_ref!(),
                &HashMap::new(),
                &HashMap::new()
            ),
            Ok(())
        );
        assert_eq!(vm.run_context.pc, Relocatable::from((0, 6)));
        assert_eq!(vm.run_context.ap, 4);

        assert_eq!(
            vm.memory
                .get(&vm.run_context.get_ap())
                .unwrap()
                .unwrap()
                .as_ref(),
            &MaybeRelocatable::Int(Felt::new(0x14)),
        );
    }

    #[test]
    fn deduce_memory_cell_no_pedersen_builtin() {
        let vm = vm!();
        assert_eq!(vm.deduce_memory_cell(&Relocatable::from((0, 0))), Ok(None));
    }

    #[test]
    fn deduce_memory_cell_pedersen_builtin_valid() {
        let mut vm = vm!();
        let builtin = HashBuiltinRunner::new(8, true);
        vm.builtin_runners
            .push((String::from("pedersen"), builtin.into()));
        vm.memory = memory![((0, 3), 32), ((0, 4), 72), ((0, 5), 0)];
        assert_eq!(
            vm.deduce_memory_cell(&Relocatable::from((0, 5))),
            Ok(Some(MaybeRelocatable::from(felt_str!(
                "3270867057177188607814717243084834301278723532952411121381966378910183338911"
            ))))
        );
    }

    #[test]
    /* Program used:
    %builtins output pedersen
    from starkware.cairo.common.cairo_builtins import HashBuiltin
    from starkware.cairo.common.hash import hash2
    from starkware.cairo.common.serialize import serialize_word

    func foo(hash_ptr : HashBuiltin*) -> (
        hash_ptr : HashBuiltin*, z
    ):
        # Use a with-statement, since 'hash_ptr' is not an
        # implicit argument.
        with hash_ptr:
            let (z) = hash2(32, 72)
        end
        return (hash_ptr=hash_ptr, z=z)
    end

    func main{output_ptr: felt*, pedersen_ptr: HashBuiltin*}():
        let (pedersen_ptr, a) = foo(pedersen_ptr)
        serialize_word(a)
        return()
    end
     */
    fn compute_operands_pedersen() {
        let instruction = Instruction {
            off0: Felt::new(0_i32),
            off1: Felt::new(-5),
            off2: Felt::new(2_i32),
            imm: None,
            dst_register: Register::AP,
            op0_register: Register::FP,
            op1_addr: Op1Addr::Op0,
            res: Res::Op1,
            pc_update: PcUpdate::Regular,
            ap_update: ApUpdate::Add1,
            fp_update: FpUpdate::Regular,
            opcode: Opcode::AssertEq,
        };
        let mut builtin = HashBuiltinRunner::new(8, true);
        builtin.base = 3;
        let mut vm = vm!();
        vm.accessed_addresses = Some(Vec::new());
        vm.builtin_runners
            .push((String::from("pedersen"), builtin.into()));
        run_context!(vm, 0, 13, 12);

        //Insert values into memory (excluding those from the program segment (instructions))
        vm.memory = memory![
            ((3, 0), 32),
            ((3, 1), 72),
            ((1, 0), (2, 0)),
            ((1, 1), (3, 0)),
            ((1, 2), (4, 0)),
            ((1, 3), (5, 0)),
            ((1, 4), (3, 0)),
            ((1, 5), (1, 4)),
            ((1, 6), (0, 21)),
            ((1, 7), (3, 0)),
            ((1, 8), 32),
            ((1, 9), 72),
            ((1, 10), (1, 7)),
            ((1, 11), (0, 17)),
            ((1, 12), (3, 3))
        ];

        let expected_operands = Operands {
            dst: MaybeRelocatable::from(felt_str!(
                "3270867057177188607814717243084834301278723532952411121381966378910183338911"
            )),
            res: Some(MaybeRelocatable::from(felt_str!(
                "3270867057177188607814717243084834301278723532952411121381966378910183338911"
            ))),
            op0: MaybeRelocatable::from((3, 0)),
            op1: MaybeRelocatable::from(felt_str!(
                "3270867057177188607814717243084834301278723532952411121381966378910183338911"
            )),
        };
        let expected_operands_mem_addresses = OperandsAddresses {
            dst_addr: Relocatable::from((1, 13)),
            op0_addr: Relocatable::from((1, 7)),
            op1_addr: Relocatable::from((3, 2)),
        };
        let (operands, operands_mem_address, _) = vm.compute_operands(&instruction).unwrap();
        assert_eq!(operands, expected_operands);
        assert_eq!(operands_mem_address, expected_operands_mem_addresses);
    }

    #[test]
    fn deduce_memory_cell_bitwise_builtin_valid_and() {
        let mut vm = vm!();
        let builtin = BitwiseBuiltinRunner::new(&BitwiseInstanceDef::default(), true);
        vm.builtin_runners
            .push((String::from("bitwise"), builtin.into()));
        vm.memory = memory![((0, 5), 10), ((0, 6), 12), ((0, 7), 0)];
        assert_eq!(
            vm.deduce_memory_cell(&Relocatable::from((0, 7))),
            Ok(Some(MaybeRelocatable::from(Felt::new(8_i32))))
        );
    }

    #[test]
    /* Program used:
    %builtins bitwise
    from starkware.cairo.common.bitwise import bitwise_and
    from starkware.cairo.common.cairo_builtins import BitwiseBuiltin


    func main{bitwise_ptr: BitwiseBuiltin*}():
        let (result) = bitwise_and(12, 10)  # Binary (1100, 1010).
        assert result = 8  # Binary 1000.
        return()
    end
    */
    fn compute_operands_bitwise() {
        let instruction = Instruction {
            off0: Felt::new(0_i32),
            off1: Felt::new(-5),
            off2: Felt::new(2_i32),
            imm: None,
            dst_register: Register::AP,
            op0_register: Register::FP,
            op1_addr: Op1Addr::Op0,
            res: Res::Op1,
            pc_update: PcUpdate::Regular,
            ap_update: ApUpdate::Add1,
            fp_update: FpUpdate::Regular,
            opcode: Opcode::AssertEq,
        };

        let mut builtin = BitwiseBuiltinRunner::new(&BitwiseInstanceDef::default(), true);
        builtin.base = 2;
        let mut vm = vm!();

        vm.accessed_addresses = Some(Vec::new());
        vm.builtin_runners
            .push((String::from("bitwise"), builtin.into()));
        run_context!(vm, 0, 9, 8);

        //Insert values into memory (excluding those from the program segment (instructions))
        vm.memory = memory![
            ((2, 0), 12),
            ((2, 1), 10),
            ((1, 0), (2, 0)),
            ((1, 1), (3, 0)),
            ((1, 2), (4, 0)),
            ((1, 3), (2, 0)),
            ((1, 4), 12),
            ((1, 5), 10),
            ((1, 6), (1, 3)),
            ((1, 7), (0, 13))
        ];

        let expected_operands = Operands {
            dst: MaybeRelocatable::from(Felt::new(8_i32)),
            res: Some(MaybeRelocatable::from(Felt::new(8_i32))),
            op0: MaybeRelocatable::from((2, 0)),
            op1: MaybeRelocatable::from(Felt::new(8_i32)),
        };
        let expected_operands_mem_addresses = OperandsAddresses {
            dst_addr: Relocatable::from((1, 9)),
            op0_addr: Relocatable::from((1, 3)),
            op1_addr: Relocatable::from((2, 2)),
        };
        let (operands, operands_mem_address, _) = vm.compute_operands(&instruction).unwrap();
        assert_eq!(operands, expected_operands);
        assert_eq!(operands_mem_address, expected_operands_mem_addresses);
    }

    #[test]
    fn deduce_memory_cell_ec_op_builtin_valid() {
        let mut vm = vm!();
        let builtin = EcOpBuiltinRunner::new(&EcOpInstanceDef::default(), true);
        vm.builtin_runners
            .push((String::from("ec_op"), builtin.into()));

        vm.memory = memory![
            (
                (0, 0),
                (
                    "2962412995502985605007699495352191122971573493113767820301112397466445942584",
                    10
                )
            ),
            (
                (0, 1),
                (
                    "214950771763870898744428659242275426967582168179217139798831865603966154129",
                    10
                )
            ),
            (
                (0, 2),
                (
                    "874739451078007766457464989774322083649278607533249481151382481072868806602",
                    10
                )
            ),
            (
                (0, 3),
                (
                    "152666792071518830868575557812948353041420400780739481342941381225525861407",
                    10
                )
            ),
            ((0, 4), 34),
            (
                (0, 5),
                (
                    "2778063437308421278851140253538604815869848682781135193774472480292420096757",
                    10
                )
            )
        ];

        let result = vm.deduce_memory_cell(&Relocatable::from((0, 6)));
        assert_eq!(
            result,
            Ok(Some(MaybeRelocatable::from(felt_str!(
                "3598390311618116577316045819420613574162151407434885460365915347732568210029"
            ))))
        );
    }

    #[test]
    /* Data taken from this program execution:
       %builtins output ec_op
       from starkware.cairo.common.cairo_builtins import EcOpBuiltin
       from starkware.cairo.common.serialize import serialize_word
       from starkware.cairo.common.ec_point import EcPoint
       from starkware.cairo.common.ec import ec_op

       func main{output_ptr: felt*, ec_op_ptr: EcOpBuiltin*}():
           let x: EcPoint = EcPoint(2089986280348253421170679821480865132823066470938446095505822317253594081284, 1713931329540660377023406109199410414810705867260802078187082345529207694986)

           let y: EcPoint = EcPoint(874739451078007766457464989774322083649278607533249481151382481072868806602,152666792071518830868575557812948353041420400780739481342941381225525861407)
           let z: EcPoint = ec_op(x,34, y)
           serialize_word(z.x)
           return()
           end
    */
    fn verify_auto_deductions_for_ec_op_builtin_valid() {
        let mut builtin = EcOpBuiltinRunner::new(&EcOpInstanceDef::default(), true);
        builtin.base = 3;
        let mut vm = vm!();
        vm.builtin_runners
            .push((String::from("ec_op"), builtin.into()));
        vm.memory = memory![
            (
                (3, 0),
                (
                    "2962412995502985605007699495352191122971573493113767820301112397466445942584",
                    10
                )
            ),
            (
                (3, 1),
                (
                    "214950771763870898744428659242275426967582168179217139798831865603966154129",
                    10
                )
            ),
            (
                (3, 2),
                (
                    "874739451078007766457464989774322083649278607533249481151382481072868806602",
                    10
                )
            ),
            (
                (3, 3),
                (
                    "152666792071518830868575557812948353041420400780739481342941381225525861407",
                    10
                )
            ),
            ((3, 4), 34),
            (
                (3, 5),
                (
                    "2778063437308421278851140253538604815869848682781135193774472480292420096757",
                    10
                )
            )
        ];
        assert_eq!(vm.verify_auto_deductions(), Ok(()));
    }

    #[test]
    fn verify_auto_deductions_for_ec_op_builtin_valid_points_invalid_result() {
        let mut builtin = EcOpBuiltinRunner::new(&EcOpInstanceDef::default(), true);
        builtin.base = 3;
        let mut vm = vm!();
        vm.builtin_runners
            .push((String::from("ec_op"), builtin.into()));
        vm.memory = memory![
            (
                (3, 0),
                (
                    "2962412995502985605007699495352191122971573493113767820301112397466445942584",
                    10
                )
            ),
            (
                (3, 1),
                (
                    "214950771763870898744428659242275426967582168179217139798831865603966154129",
                    10
                )
            ),
            (
                (3, 2),
                (
                    "2089986280348253421170679821480865132823066470938446095505822317253594081284",
                    10
                )
            ),
            (
                (3, 3),
                (
                    "1713931329540660377023406109199410414810705867260802078187082345529207694986",
                    10
                )
            ),
            ((3, 4), 34),
            (
                (3, 5),
                (
                    "2778063437308421278851140253538604815869848682781135193774472480292420096757",
                    10
                )
            )
        ];
        let error = vm.verify_auto_deductions();
        assert_eq!(
            error,
            Err(VirtualMachineError::InconsistentAutoDeduction(
                String::from("ec_op"),
                MaybeRelocatable::Int(felt_str!(
                    "2739017437753868763038285897969098325279422804143820990343394856167768859289"
                )),
                Some(MaybeRelocatable::Int(felt_str!(
                    "2778063437308421278851140253538604815869848682781135193774472480292420096757"
                )))
            ))
        );
        assert_eq!(error.unwrap_err().to_string(), "Inconsistent auto-deduction for builtin ec_op, expected Int(2739017437753868763038285897969098325279422804143820990343394856167768859289), got Some(Int(2778063437308421278851140253538604815869848682781135193774472480292420096757))");
    }

    #[test]
    /* Program used:
    %builtins bitwise
    from starkware.cairo.common.bitwise import bitwise_and
    from starkware.cairo.common.cairo_builtins import BitwiseBuiltin


    func main{bitwise_ptr: BitwiseBuiltin*}():
        let (result) = bitwise_and(12, 10)  # Binary (1100, 1010).
        assert result = 8  # Binary 1000.
        return()
    end
    */
    fn verify_auto_deductions_bitwise() {
        let mut builtin = BitwiseBuiltinRunner::new(&BitwiseInstanceDef::default(), true);
        builtin.base = 2;
        let mut vm = vm!();
        vm.builtin_runners
            .push((String::from("bitwise"), builtin.into()));
        vm.memory = memory![((2, 0), 12), ((2, 1), 10)];
        assert_eq!(vm.verify_auto_deductions(), Ok(()));
    }

    #[test]
    /* Program used:
    %builtins output pedersen
    from starkware.cairo.common.cairo_builtins import HashBuiltin
    from starkware.cairo.common.hash import hash2
    from starkware.cairo.common.serialize import serialize_word

    func foo(hash_ptr : HashBuiltin*) -> (
        hash_ptr : HashBuiltin*, z
    ):
        # Use a with-statement, since 'hash_ptr' is not an
        # implicit argument.
        with hash_ptr:
            let (z) = hash2(32, 72)
        end
        return (hash_ptr=hash_ptr, z=z)
    end

    func main{output_ptr: felt*, pedersen_ptr: HashBuiltin*}():
        let (pedersen_ptr, a) = foo(pedersen_ptr)
        serialize_word(a)
        return()
    end
     */
    fn verify_auto_deductions_pedersen() {
        let mut builtin = HashBuiltinRunner::new(8, true);
        builtin.base = 3;
        let mut vm = vm!();
        vm.builtin_runners
            .push((String::from("pedersen"), builtin.into()));
        vm.memory = memory![((3, 0), 32), ((3, 1), 72)];
        assert_eq!(vm.verify_auto_deductions(), Ok(()));
    }

    #[test]
    fn can_get_return_values() {
        let mut vm = vm!();
        vm.set_ap(4);
        vm.memory = memory![((1, 0), 1), ((1, 1), 2), ((1, 2), 3), ((1, 3), 4)];
        let expected = vec![
            MaybeRelocatable::Int(Felt::new(1_i32)),
            MaybeRelocatable::Int(Felt::new(2_i32)),
            MaybeRelocatable::Int(Felt::new(3_i32)),
            MaybeRelocatable::Int(Felt::new(4_i32)),
        ];
        assert_eq!(vm.get_return_values(4).unwrap(), expected);
    }

    #[test]
    fn get_return_values_fails_when_ap_is_0() {
        let mut vm = vm!();
        vm.memory = memory![((1, 0), 1), ((1, 1), 2), ((1, 2), 3), ((1, 3), 4)];
        assert!(matches!(
            vm.get_return_values(3),
            Err(MemoryError::NumOutOfBounds)
        ));
    }

    /*
    Program used for this test:
    from starkware.cairo.common.alloc import alloc
    func main{}():
        let vec: felt* = alloc()
        assert vec[0] = 1
        return()
    end
    Memory: {RelocatableValue(segment_index=0, offset=0): 290341444919459839,
        RelocatableValue(segment_index=0, offset=1): 1,
        RelocatableValue(segment_index=0, offset=2): 2345108766317314046,
        RelocatableValue(segment_index=0, offset=3): 1226245742482522112,
        RelocatableValue(segment_index=0, offset=4): 3618502788666131213697322783095070105623107215331596699973092056135872020478,
        RelocatableValue(segment_index=0, offset=5): 5189976364521848832,
        RelocatableValue(segment_index=0, offset=6): 1,
        RelocatableValue(segment_index=0, offset=7): 4611826758063128575,
        RelocatableValue(segment_index=0, offset=8): 2345108766317314046,
        RelocatableValue(segment_index=1, offset=0): RelocatableValue(segment_index=2, offset=0),
        RelocatableValue(segment_index=1, offset=1): RelocatableValue(segment_index=3, offset=0)}
     */

    #[test]
    fn test_step_for_preset_memory_with_alloc_hint() {
        let mut vm = vm!(true);
        let hint_data_dictionary = HashMap::from([(
            0_usize,
            vec![any_box!(HintProcessorData::new_default(
                "memory[ap] = segments.add()".to_string(),
                HashMap::new(),
            ))],
        )]);

        //Initialzie registers
        run_context!(vm, 3, 2, 2);

        //Create program and execution segments
        for _ in 0..2 {
            vm.segments.add(&mut vm.memory);
        }
        //Initialize memory

        let mut hint_processor = BuiltinHintProcessor::new_empty();

        vm.memory = memory![
            ((0, 0), 290341444919459839_i64),
            ((0, 1), 1),
            ((0, 2), 2345108766317314046_i64),
            ((0, 3), 1226245742482522112_i64),
            (
                (0, 4),
                (
                    "3618502788666131213697322783095070105623107215331596699973092056135872020478",
                    10
                )
            ),
            ((0, 5), 5189976364521848832_i64),
            ((0, 6), 1),
            ((0, 7), 4611826758063128575_i64),
            ((0, 8), 2345108766317314046_i64),
            ((1, 0), (2, 0)),
            ((1, 1), (3, 0))
        ];

        //Run Steps
        for _ in 0..6 {
            assert_eq!(
                vm.step(
                    &mut hint_processor,
                    exec_scopes_ref!(),
                    &hint_data_dictionary,
                    &HashMap::new()
                ),
                Ok(())
            );
        }
        //Compare trace
        let trace = vm.trace.unwrap();
        trace_check!(
            trace,
            [
                ((0, 3), (1, 2), (1, 2)),
                ((0, 0), (1, 4), (1, 4)),
                ((0, 2), (1, 5), (1, 4)),
                ((0, 5), (1, 5), (1, 2)),
                ((0, 7), (1, 6), (1, 2)),
                ((0, 8), (1, 6), (1, 2))
            ]
        );

        //Compare final register values
        assert_eq!(vm.run_context.pc, Relocatable::from((3, 0)));
        assert_eq!(vm.run_context.ap, 6);
        assert_eq!(vm.run_context.fp, 0);

        //Check that the array created through alloc contains the element we inserted
        //As there are no builtins present, the next segment crated will have the index 2
        assert_eq!(
            vm.memory.data[2],
            vec![Some(MaybeRelocatable::from(Felt::new(1_i32)))]
        );
    }

    #[test]
    fn test_get_builtin_runners() {
        let mut vm = vm!();
        let hash_builtin = HashBuiltinRunner::new(8, true);
        let bitwise_builtin = BitwiseBuiltinRunner::new(&BitwiseInstanceDef::default(), true);
        vm.builtin_runners
            .push((String::from("pedersen"), hash_builtin.into()));
        vm.builtin_runners
            .push((String::from("bitwise"), bitwise_builtin.into()));

        let builtins = vm.get_builtin_runners();

        assert_eq!(builtins[0].0, "pedersen");
        assert_eq!(builtins[1].0, "bitwise");
    }

    #[test]
    fn disable_trace() {
        let mut vm = VirtualMachine::new(true, Vec::new());
        assert!(vm.trace.is_some());
        vm.disable_trace();
        assert!(vm.trace.is_none());
    }

    #[test]
    fn get_range_for_continuous_memory() {
        let mut vm = vm!();
        vm.memory = memory![((1, 0), 2), ((1, 1), 3), ((1, 2), 4)];

        let value1 = MaybeRelocatable::from(Felt::new(2_i32));
        let value2 = MaybeRelocatable::from(Felt::new(3_i32));
        let value3 = MaybeRelocatable::from(Felt::new(4_i32));

        let expected_vec = vec![
            Some(Cow::Borrowed(&value1)),
            Some(Cow::Borrowed(&value2)),
            Some(Cow::Borrowed(&value3)),
        ];
        assert_eq!(
            vm.get_range(&MaybeRelocatable::from((1, 0)), 3),
            Ok(expected_vec)
        );
    }

    #[test]
    fn get_range_for_non_continuous_memory() {
        let mut vm = vm!();
        vm.memory = memory![((1, 0), 2), ((1, 1), 3), ((1, 3), 4)];

        let value1 = MaybeRelocatable::from(Felt::new(2_i32));
        let value2 = MaybeRelocatable::from(Felt::new(3_i32));
        let value3 = MaybeRelocatable::from(Felt::new(4_i32));

        let expected_vec = vec![
            Some(Cow::Borrowed(&value1)),
            Some(Cow::Borrowed(&value2)),
            None,
            Some(Cow::Borrowed(&value3)),
        ];
        assert_eq!(
            vm.get_range(&MaybeRelocatable::from((1, 0)), 4),
            Ok(expected_vec)
        );
    }

    #[test]
    fn get_continuous_range_for_continuous_memory() {
        let mut vm = vm!();
        vm.memory = memory![((1, 0), 2), ((1, 1), 3), ((1, 2), 4)];

        let value1 = MaybeRelocatable::from(Felt::new(2_i32));
        let value2 = MaybeRelocatable::from(Felt::new(3_i32));
        let value3 = MaybeRelocatable::from(Felt::new(4_i32));

        let expected_vec = vec![value1, value2, value3];
        assert_eq!(
            vm.get_continuous_range(&MaybeRelocatable::from((1, 0)), 3),
            Ok(expected_vec)
        );
    }

    #[test]
    fn get_continuous_range_for_non_continuous_memory() {
        let mut vm = vm!();
        vm.memory = memory![((1, 0), 2), ((1, 1), 3), ((1, 3), 4)];

        assert_eq!(
            vm.get_continuous_range(&MaybeRelocatable::from((1, 0)), 3),
            Err(MemoryError::GetRangeMemoryGap)
        );
    }

    #[test]
    fn get_segment_used_size_after_computing_used() {
        let mut vm = vm!();
        vm.memory = memory![
            ((0, 2), 1),
            ((0, 5), 1),
            ((0, 7), 1),
            ((1, 1), 1),
            ((2, 2), 1),
            ((2, 4), 1),
            ((2, 7), 1)
        ];
        vm.segments.compute_effective_sizes(&vm.memory);
        assert_eq!(Some(8), vm.get_segment_used_size(2));
    }

    #[test]
    fn get_segment_used_size_before_computing_used() {
        let vm = vm!();
        assert_eq!(None, vm.get_segment_used_size(2));
    }

    #[test]
    fn get_and_set_pc() {
        let mut vm = vm!();
        vm.set_pc(Relocatable {
            segment_index: 3,
            offset: 4,
        });
        assert_eq!(
            vm.get_pc(),
            &Relocatable {
                segment_index: 3,
                offset: 4
            }
        )
    }

    #[test]
    fn get_and_set_fp() {
        let mut vm = vm!();
        vm.set_fp(3);
        assert_eq!(
            vm.get_fp(),
            Relocatable {
                segment_index: 1,
                offset: 3
            }
        )
    }

    #[test]
    fn get_maybe_key_not_in_memory() {
        let vm = vm!();
        assert_eq!(
            vm.get_maybe(&Relocatable {
                segment_index: 5,
                offset: 2
            }),
            Ok(None)
        );
    }

    #[test]
    fn get_maybe_error() {
        let vm = vm!();
        assert_eq!(
            vm.get_maybe(&MaybeRelocatable::Int(Felt::new(0_i32))),
            Err(MemoryError::AddressNotRelocatable)
        );
    }

    #[test]
    fn end_run_error() {
        let mut vm = vm!();
        let scopes = exec_scopes_ref!();
        scopes.enter_scope(HashMap::new());

        assert_eq!(
            vm.end_run(scopes),
            Err(VirtualMachineError::MainScopeError(
                ExecScopeError::NoScopeError
            ))
        );
    }

    #[test]
    fn add_temporary_segments() {
        let mut vm = vm!();
        let mut _base = vm.add_temporary_segment();
        assert_eq!(
            _base,
            Relocatable {
                segment_index: -1,
                offset: 0
            }
        );
        let mut _base = vm.add_temporary_segment();
        assert_eq!(
            _base,
            Relocatable {
                segment_index: -2,
                offset: 0
            }
        );
    }

    #[test]
    fn decode_current_instruction_invalid_encoding() {
        let mut vm = vm!();
        vm.memory = memory![((0, 0), ("112233445566778899", 16))];
        assert_eq!(
            vm.decode_current_instruction(),
            Err(VirtualMachineError::InvalidInstructionEncoding)
        );
    }

    #[test]
    fn add_relocation_rule_test() {
        let mut vm = vm!();

        assert_eq!(
            vm.add_relocation_rule((-1, 0).into(), (1, 2).into()),
            Ok(()),
        );
        assert_eq!(
            vm.add_relocation_rule((-2, 0).into(), (-1, 1).into()),
            Ok(()),
        );
        assert_eq!(
            vm.add_relocation_rule((5, 0).into(), (0, 0).into()),
            Err(MemoryError::AddressNotInTemporarySegment(5)),
        );
        assert_eq!(
            vm.add_relocation_rule((-3, 6).into(), (0, 0).into()),
            Err(MemoryError::NonZeroOffset(6)),
        );
        assert_eq!(
            vm.add_relocation_rule((-1, 0).into(), (0, 0).into()),
            Err(MemoryError::DuplicatedRelocation(-1)),
        );
    }

    #[test]
    fn gen_arg_relocatable() {
        let mut vm = vm!();

        assert_eq!(
            vm.gen_arg(&mayberelocatable!(0, 0)),
            Ok(mayberelocatable!(0, 0)),
        );
    }

    /// Test that the call to .gen_arg() with a bigint and no prime number just
    /// passes the value through.
    #[test]
    fn gen_arg_bigint() {
        let mut vm = vm!();

        assert_eq!(
            vm.gen_arg(&mayberelocatable!(1234)),
            Ok(mayberelocatable!(1234)),
        );
    }

    /// Test that the call to .gen_arg() with a bigint and a prime number passes
    /// the value through after applying the modulo.
    #[test]
    fn gen_arg_bigint_prime() {
        let mut vm = vm!();
        let prime = felt_str!(&felt::PRIME_STR[2..], 16);
        let prime_maybe = MaybeRelocatable::from(prime);

        assert_eq!(vm.gen_arg(&prime_maybe), Ok(mayberelocatable!(0)),);
    }

    /// Test that the call to .gen_arg() with a Vec<MaybeRelocatable> writes its
    /// contents into a new segment and returns a pointer to it.
    #[test]
    fn gen_arg_vec() {
        let mut vm = vm!();

        assert_eq!(
            vm.gen_arg(&vec![
                mayberelocatable!(0),
                mayberelocatable!(1),
                mayberelocatable!(2),
                mayberelocatable!(3),
                mayberelocatable!(0, 0),
                mayberelocatable!(0, 1),
                mayberelocatable!(0, 2),
                mayberelocatable!(0, 3),
            ]),
            Ok(mayberelocatable!(0, 0)),
        );
    }

    /// Test that the call to .gen_arg() with any other argument returns a not
    /// implemented error.
    #[test]
    fn gen_arg_not_implemented() {
        let mut vm = vm!();

        assert_eq!(vm.gen_arg(&""), Err(VirtualMachineError::NotImplemented),);
    }

    #[test]
    fn gen_typed_args_empty() {
        let vm = vm!();

        assert_eq!(vm.gen_typed_args(vec![]), Ok(vec![]));
    }

    /// Test that the call to .gen_typed_args() with an unsupported vector
    /// returns a not implemented error.
    #[test]
    fn gen_typed_args_not_implemented() {
        let vm = vm!();

        assert_eq!(
            vm.gen_typed_args(vec![&0usize]),
            Err(VirtualMachineError::NotImplemented),
        );
    }

    /// Test that the call to .gen_typed_args() with a Vec<MaybeRelocatable>
    /// with a relocatables returns the original contents.
    #[test]
    fn gen_typed_args_relocatable_slice() {
        let vm = vm!();

        assert_eq!(
            vm.gen_typed_args(vec![&[
                mayberelocatable!(0, 0),
                mayberelocatable!(0, 1),
                mayberelocatable!(0, 2),
            ]
            .into_iter()
            .collect::<Vec<MaybeRelocatable>>(),]),
            Ok(vec![
                mayberelocatable!(0, 0),
                mayberelocatable!(0, 1),
                mayberelocatable!(0, 2),
            ]),
        );
    }

    /// Test that compute_effective_sizes() works as intended.
    #[test]
    fn compute_effective_sizes() {
        let mut vm = vm!();

        let segment = vm.segments.add(&mut vm.memory);
        vm.load_data(
            &segment.into(),
            &vec![
                mayberelocatable!(1),
                mayberelocatable!(2),
                mayberelocatable!(3),
                mayberelocatable!(4),
            ],
        )
        .expect("Could not load data into memory.");

        assert_eq!(vm.compute_effective_sizes(), &vec![4]);
    }

    #[test]
    fn get_traceback_entries_bad_usort() {
        let program = Program::from_file(
            Path::new("cairo_programs/bad_programs/bad_usort.json"),
            Some("main"),
        )
        .expect("Call to `Program::from_file()` failed.");

        let mut hint_processor = BuiltinHintProcessor::new_empty();
        let mut cairo_runner = cairo_runner!(program, "all", false);
        let mut vm = vm!();

        let end = cairo_runner.initialize(&mut vm).unwrap();
        assert!(cairo_runner
            .run_until_pc(end, &mut vm, &mut hint_processor)
            .is_err());
        let expected_traceback = vec![
            (Relocatable::from((1, 3)), Relocatable::from((0, 97))),
            (Relocatable::from((1, 14)), Relocatable::from((0, 30))),
            (Relocatable::from((1, 26)), Relocatable::from((0, 60))),
        ];
        assert_eq!(vm.get_traceback_entries(), expected_traceback);
    }

    #[test]
    fn get_traceback_entries_bad_dict_update() {
        let program = Program::from_file(
            Path::new("cairo_programs/bad_programs/bad_dict_update.json"),
            Some("main"),
        )
        .expect("Call to `Program::from_file()` failed.");

        let mut hint_processor = BuiltinHintProcessor::new_empty();
        let mut cairo_runner = cairo_runner!(program, "all", false);
        let mut vm = vm!();

        let end = cairo_runner.initialize(&mut vm).unwrap();
        assert!(cairo_runner
            .run_until_pc(end, &mut vm, &mut hint_processor)
            .is_err());
        let expected_traceback = vec![(Relocatable::from((1, 2)), Relocatable::from((0, 34)))];
        assert_eq!(vm.get_traceback_entries(), expected_traceback);
    }
}<|MERGE_RESOLUTION|>--- conflicted
+++ resolved
@@ -974,16 +974,10 @@
             runners::builtin_runner::{BitwiseBuiltinRunner, EcOpBuiltinRunner, HashBuiltinRunner},
         },
     };
-<<<<<<< HEAD
+
+    use crate::vm::runners::cairo_runner::CairoRunner;
     use felt::NewFelt;
-    use std::collections::HashSet;
-=======
-
-    use crate::bigint;
-    use crate::vm::runners::cairo_runner::CairoRunner;
-    use num_bigint::Sign;
     use std::{collections::HashSet, path::Path};
->>>>>>> 34e2a4a4
 
     #[test]
     fn get_instruction_encoding_successful_without_imm() {
