use felt::Felt;
use num_traits::ToPrimitive;
use serde::Deserialize;

use crate::vm::decoding::decoder::decode_instruction;

#[derive(Deserialize, Debug, PartialEq, Eq, Clone)]
pub enum Register {
    AP,
    FP,
}

#[derive(Debug, PartialEq)]
pub struct Instruction {
    pub off0: isize,
    pub off1: isize,
    pub off2: isize,
    pub imm: Option<Felt>,
    pub dst_register: Register,
    pub op0_register: Register,
    pub op1_addr: Op1Addr,
    pub res: Res,
    pub pc_update: PcUpdate,
    pub ap_update: ApUpdate,
    pub fp_update: FpUpdate,
    pub opcode: Opcode,
}

#[derive(Debug, PartialEq)]
pub enum Op1Addr {
    Imm,
    AP,
    FP,
    Op0,
}

#[derive(Debug, PartialEq)]
pub enum Res {
    Op1,
    Add,
    Mul,
    Unconstrained,
}

#[derive(Debug, PartialEq)]
pub enum PcUpdate {
    Regular,
    Jump,
    JumpRel,
    Jnz,
}

#[derive(Debug, PartialEq)]
pub enum ApUpdate {
    Regular,
    Add,
    Add1,
    Add2,
}

#[derive(Debug, PartialEq)]
pub enum FpUpdate {
    Regular,
    APPlus2,
    Dst,
}

#[derive(Debug, PartialEq)]
pub enum Opcode {
    NOp,
    AssertEq,
    Call,
    Ret,
}

impl Instruction {
    pub fn size(&self) -> usize {
        match self.imm {
            Some(_) => 2,
            None => 1,
        }
    }
}

// Returns True if the given instruction looks like a call instruction.
<<<<<<< HEAD
pub(crate) fn is_call_instruction(encoded_instruction: &Felt, imm: Option<&Felt>) -> bool {
=======
pub(crate) fn is_call_instruction(encoded_instruction: &BigInt, imm: Option<&BigInt>) -> bool {
>>>>>>> 3c19bd21
    let encoded_i64_instruction: i64 = match encoded_instruction.to_i64() {
        Some(num) => num,
        None => return false,
    };
    let instruction = match decode_instruction(encoded_i64_instruction, imm) {
        Ok(inst) => inst,
        Err(_) => return false,
    };
    instruction.res == Res::Op1
        && (instruction.pc_update == PcUpdate::Jump || instruction.pc_update == PcUpdate::JumpRel)
        && instruction.ap_update == ApUpdate::Add2
        && instruction.fp_update == FpUpdate::APPlus2
        && instruction.opcode == Opcode::Call
}

#[cfg(test)]
mod tests {
    use crate::bigint;

    use super::*;

    #[test]
    fn is_call_instruction_true() {
        let encoded_instruction = bigint!(1226245742482522112_i64);
        assert!(is_call_instruction(&encoded_instruction, Some(&bigint!(2))));
    }
    #[test]
    fn is_call_instruction_false() {
        let encoded_instruction = bigint!(4612671187288031229_i64);
        assert!(!is_call_instruction(&encoded_instruction, None));
    }
}<|MERGE_RESOLUTION|>--- conflicted
+++ resolved
@@ -83,11 +83,7 @@
 }
 
 // Returns True if the given instruction looks like a call instruction.
-<<<<<<< HEAD
 pub(crate) fn is_call_instruction(encoded_instruction: &Felt, imm: Option<&Felt>) -> bool {
-=======
-pub(crate) fn is_call_instruction(encoded_instruction: &BigInt, imm: Option<&BigInt>) -> bool {
->>>>>>> 3c19bd21
     let encoded_i64_instruction: i64 = match encoded_instruction.to_i64() {
         Some(num) => num,
         None => return false,
@@ -105,18 +101,20 @@
 
 #[cfg(test)]
 mod tests {
-    use crate::bigint;
-
     use super::*;
+    use felt::NewFelt;
 
     #[test]
     fn is_call_instruction_true() {
-        let encoded_instruction = bigint!(1226245742482522112_i64);
-        assert!(is_call_instruction(&encoded_instruction, Some(&bigint!(2))));
+        let encoded_instruction = Felt::new(1226245742482522112_i64);
+        assert!(is_call_instruction(
+            &encoded_instruction,
+            Some(&Felt::new(2))
+        ));
     }
     #[test]
     fn is_call_instruction_false() {
-        let encoded_instruction = bigint!(4612671187288031229_i64);
+        let encoded_instruction = Felt::new(4612671187288031229_i64);
         assert!(!is_call_instruction(&encoded_instruction, None));
     }
 }